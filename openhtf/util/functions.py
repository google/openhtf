--- conflicted
+++ resolved
@@ -34,23 +34,10 @@
   Returns:
     The decorated function.
   """
-<<<<<<< HEAD
   argspec = inspect.getfullargspec(func)
   argspec_args = argspec.args
   argspec_varargs = argspec.varargs
   argspec_keywords = argspec.varkw
-=======
-  if six.PY3:
-    argspec = inspect.getfullargspec(func)
-    argspec_args = argspec.args
-    argspec_varargs = argspec.varargs
-    argspec_keywords = argspec.varkw
-  else:
-    argspec = inspect.getargspec(func)  # pylint: disable=deprecated-method
-    argspec_args = argspec.args
-    argspec_varargs = argspec.varargs
-    argspec_keywords = argspec.keywords
->>>>>>> 08e1d0d4
   if argspec_args or argspec_varargs or argspec_keywords:
     raise ValueError('Can only decorate functions with no args', func, argspec)
 
