# Copyright 2016 Google Inc. All Rights Reserved.

# Licensed under the Apache License, Version 2.0 (the "License");
# you may not use this file except in compliance with the License.
# You may obtain a copy of the License at

#     http://www.apache.org/licenses/LICENSE-2.0

# Unless required by applicable law or agreed to in writing, software
# distributed under the License is distributed on an "AS IS" BASIS,
# WITHOUT WARRANTIES OR CONDITIONS OF ANY KIND, either express or implied.
# See the License for the specific language governing permissions and
# limitations under the License.

"""Module for utility functions that manipulate or compare data.

We use a few special data formats internally, these utility functions make it a
little easier to work with them.
"""

import collections
import difflib
import itertools
import logging
import math
import numbers
import pprint
import struct
import sys

from mutablerecords import records
from past.builtins import long

from enum import Enum

# Used by convert_to_base_types().
PASSTHROUGH_TYPES = {bool, bytes, int, long, type(None), str}


def pprint_diff(first, second, first_name='first', second_name='second'):
  """Compare the pprint representation of two objects and yield diff lines."""
  return difflib.unified_diff(
      pprint.pformat(first).splitlines(),
      pprint.pformat(second).splitlines(),
      fromfile=first_name, tofile=second_name, lineterm='')


def equals_log_diff(expected, actual, level=logging.ERROR):
  """Compare two string blobs, error log diff if they don't match."""
  if expected == actual:
    return True

  # Output the diff first.
  logging.log(level, '***** Data mismatch: *****')
  for line in difflib.unified_diff(
      expected.splitlines(), actual.splitlines(),
      fromfile='expected', tofile='actual', lineterm=''):
    logging.log(level, line)
  logging.log(level, '^^^^^  Data diff  ^^^^^')


def assert_records_equal_nonvolatile(first, second, volatile_fields, indent=0):
  """Compare two test_record tuples, ignoring any volatile fields.

  'Volatile' fields include any fields that are expected to differ between
  successive runs of the same test, mainly timestamps.  All other fields
  are recursively compared.
  """
  if isinstance(first, dict) and isinstance(second, dict):
    if set(first) != set(second):
      logging.error('%sMismatching keys:', ' ' * indent)
      logging.error('%s  %s', ' ' * indent, list(first.keys()))
      logging.error('%s  %s', ' ' * indent, list(second.keys()))
      assert set(first) == set(second)
    for key in first:
      if key in volatile_fields:
        continue
      try:
        assert_records_equal_nonvolatile(first[key], second[key],
                                         volatile_fields, indent + 2)
      except AssertionError:
        logging.error('%sKey: %s ^', ' ' * indent, key)
        raise
  elif hasattr(first, '_asdict') and hasattr(second, '_asdict'):
    # Compare namedtuples as dicts so we get more useful output.
    assert_records_equal_nonvolatile(first._asdict(), second._asdict(),
                                     volatile_fields, indent)
  elif hasattr(first, '__iter__') and hasattr(second, '__iter__'):
    for idx, (fir, sec) in enumerate(itertools.izip(first, second)):
      try:
        assert_records_equal_nonvolatile(fir, sec, volatile_fields, indent + 2)
      except AssertionError:
        logging.error('%sIndex: %s ^', ' ' * indent, idx)
        raise
  elif (isinstance(first, records.RecordClass) and
        isinstance(second, records.RecordClass)):
    assert_records_equal_nonvolatile(
        {slot: getattr(first, slot) for slot in first.__slots__},
        {slot: getattr(second, slot) for slot in second.__slots__},
        volatile_fields, indent)
  elif first != second:
    logging.error('%sRaw: "%s" != "%s"', ' ' * indent, first, second)
    assert first == second


def convert_to_base_types(obj, ignore_keys=tuple(), tuple_type=tuple,
                          json_safe=True):
  """Recursively convert objects into base types.

  This is used to convert some special types of objects used internally into
  base types for more friendly output via mechanisms such as JSON.  It is used
  for sending internal objects via the network and outputting test records.
  Specifically, the conversions that are performed:

    - If an object has an _asdict() method, use that to convert it to a dict.
    - mutablerecords Record instances are converted to dicts that map
      attribute name to value.  Optional attributes with a value of None are
      skipped.
    - Enum instances are converted to strings via their .name attribute.
    - Real and integral numbers are converted to built-in types.
    - Byte and unicode strings are left alone (instances of basestring).
    - Other non-None values are converted to strings via str().

  The return value contains only the Python built-in types: dict, list, tuple,
  str, unicode, int, float, long, bool, and NoneType (unless tuple_type is set
  to something else).  If tuples should be converted to lists (e.g. for an
  encoding that does not differentiate between the two), pass 'tuple_type=list'
  as an argument.

  If `json_safe` is True, then the float 'inf', '-inf', and 'nan' values will be
  converted to strings. This ensures that the returned dictionary can be passed
  to json.dumps to create valid JSON. Otherwise, json.dumps may return values
  such as NaN which are not valid JSON.
  """
  # Because it's *really* annoying to pass a single string accidentally.
  assert not isinstance(ignore_keys, str), 'Pass a real iterable!'

  if type(obj) in PASSTHROUGH_TYPES:
    return obj

  if hasattr(obj, '_asdict'):
    obj = obj._asdict()
  elif isinstance(obj, records.RecordClass):
    obj = {attr: getattr(obj, attr)
           for attr in type(obj).all_attribute_names
           if (getattr(obj, attr, None) is not None or
               attr in type(obj).required_attributes)}
  elif isinstance(obj, Enum):
    obj = obj.name

  # Recursively convert values in dicts, lists, and tuples.
  if isinstance(obj, dict):
<<<<<<< HEAD
    return {convert_to_base_types(k, ignore_keys, tuple_type):
               convert_to_base_types(v, ignore_keys, tuple_type)
            for k, v in obj.items() if k not in ignore_keys}
=======
    return {convert_to_base_types(k, ignore_keys, tuple_type, json_safe):
               convert_to_base_types(v, ignore_keys, tuple_type, json_safe)
            for k, v in obj.iteritems() if k not in ignore_keys}
>>>>>>> 109771fc
  elif isinstance(obj, list):
    return [convert_to_base_types(val, ignore_keys, tuple_type, json_safe)
            for val in obj]
  elif isinstance(obj, tuple):
    return tuple_type(
        convert_to_base_types(value, ignore_keys, tuple_type, json_safe)
        for value in obj)

  # Convert numeric types (e.g. numpy ints and floats) into built-in types.
  elif isinstance(obj, numbers.Integral):
    return long(obj)
  elif isinstance(obj, numbers.Real):
    as_float = float(obj)
    if json_safe and (math.isinf(as_float) or math.isnan(as_float)):
      return str(as_float)
    return as_float

  # Convert all other types to strings.
  return str(obj)


def total_size(obj):
  """Returns the approximate total memory footprint an object."""
  seen = set()
  def sizeof(current_obj):
    try:
      return _sizeof(current_obj)
    except Exception:  # pylint: disable=broad-except
      # Not sure what just happened, but let's assume it's a reference.
      return struct.calcsize('P')

  def _sizeof(current_obj):
    """Do a depth-first acyclic traversal of all reachable objects."""
    if id(current_obj) in seen:
      # A rough approximation of the size cost of an additional reference.
      return struct.calcsize('P')
    seen.add(id(current_obj))
    size = sys.getsizeof(current_obj)

    if isinstance(current_obj, dict):
      size += sum(map(sizeof, itertools.chain.from_iterable(
          current_obj.items())))
    elif (isinstance(current_obj, collections.Iterable) and
          not isinstance(current_obj, str)):
      size += sum(sizeof(item) for item in current_obj)
    elif isinstance(current_obj, records.RecordClass):
      size += sum(sizeof(getattr(current_obj, attr))
                  for attr in current_obj.__slots__)
    return size

  return sizeof(obj)<|MERGE_RESOLUTION|>--- conflicted
+++ resolved
@@ -150,15 +150,9 @@
 
   # Recursively convert values in dicts, lists, and tuples.
   if isinstance(obj, dict):
-<<<<<<< HEAD
     return {convert_to_base_types(k, ignore_keys, tuple_type):
                convert_to_base_types(v, ignore_keys, tuple_type)
             for k, v in obj.items() if k not in ignore_keys}
-=======
-    return {convert_to_base_types(k, ignore_keys, tuple_type, json_safe):
-               convert_to_base_types(v, ignore_keys, tuple_type, json_safe)
-            for k, v in obj.iteritems() if k not in ignore_keys}
->>>>>>> 109771fc
   elif isinstance(obj, list):
     return [convert_to_base_types(val, ignore_keys, tuple_type, json_safe)
             for val in obj]
