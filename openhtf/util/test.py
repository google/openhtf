# Copyright 2016 Google Inc. All Rights Reserved.

# Licensed under the Apache License, Version 2.0 (the "License");
# you may not use this file except in compliance with the License.
# You may obtain a copy of the License at

#     http://www.apache.org/licenses/LICENSE-2.0

# Unless required by applicable law or agreed to in writing, software
# distributed under the License is distributed on an "AS IS" BASIS,
# WITHOUT WARRANTIES OR CONDITIONS OF ANY KIND, either express or implied.
# See the License for the specific language governing permissions and
# limitations under the License.
"""Unit test helpers for OpenHTF tests and phases.

This module provides some utility for unit testing OpenHTF test phases and
whole tests.  Primarily, there are:
1. Mechanisms to aid in running phases and tests.
2. Convenience methods to mock plugs.
3. Assertions to validate phase/test output.

The primary class in this module is the TestCase class, which is a subclass
of unittest.TestCase that provides some extra utility.  Use it the same way
you would use unittest.TestCase.  See below for examples.

Since the test executor manages the plugs, TestCase.plugs and
TestCase.auto_mock_plugs maybe be used to set or access plug instances.  Also
available is a test method decorator, @patch_plugs, but it is less flexible and
should be avoided in new code. In both cases, limit yourself to one phase/test
execution per test method to avoid surprises with plug lifetimes.

Lastly, while not implemented here, it's common to need to temporarily alter
configuration values for individual tests.  This can be accomplished with the
@CONF.save_and_restore decorator (see docs in configuration.py, examples below).

A few isolated examples, also see test/util/test_test.py for some usage:

  from openhtf.util import configuration
  from openhtf.util import test

  CONF = configuration.CONF

  import mytest  # Contains phases under test.

  class PhasesTest(test.TestCase):

    # Using TestCase.execute_phase_or_test, which allows more flexibility.
    def test_using_execute_phase_or_test(self):
      self.auto_mock_plugs(PlugA)
      # Use below stub object instead of PlugB.
      self.plugs[PlugB] = PlugBStub()
      self.plugs[PlugA].read_something.return_value = 1234

      # Run your OpenHTF phase/test, returning phase record. Do only one of
      # these per test method to avoid unexpected behavior with plugs.
      phase_record = self.execute_phase_or_test(mytest.first_phase)
      self.plugs[PlugA].read_something.assert_called_once_with()
      # assert* methods for checking phase/test records are defined in TestCase.
      self.assertPhaseContinue(phase_record)

    # Decorate with CONF.save_and_restore to temporarily set CONF values.
    # NOTE: This must come before yields_phases.
    @CONF.save_and_restore(phase_variance='test_phase_variance')
    # Decorate the test* method with this to be able to yield a phase to run it.
    @test.yields_phases
    def test_first_phase(self):
      phase_record = yield mytest.first_phase
      # Check a measurement value.
      self.assertMeasured(phase_record, 'my_measurement', 'value')
      # Check that the measurement outcome was PASS.
      self.assertMeasurementPass(phase_record, 'my_measurement')

    @test.patch_plugs(mock_my_plug='my_plug.MyPlug')
    def test_second_phase(self, mock_my_plug):  # arg must match keyword above.
      # mock_my_plug is a MagicMock, and will be passed to yielded test phases
      # in place of an instance of my_plug.MyPlug.  You can access it here to
      # configure return values (and later to assert calls to plug methods).
      mock_my_plug.measure_voltage.return_value = 5.0

      # Trigger a phase (or openhtf.Test instance) to run by yielding it.  The
      # resulting PhaseRecord is yielded back (or TestRecord if you yielded an
      # openhtf.Test instance instead of a phase).
      phase_record = yield mytest.second_phase  # uses my_plug.MyPlug

      # Apply assertions to the output, probably using utility methods on self,
      # see below for an exhaustive list of such utility assertions.
      self.assertPhaseContinue(phase_record)

      # You can apply any assertions on the mocked plug here.
      mock_my_plug.measure_voltage.assert_called_once_with()

      # If you want to patch the plugs yourself, use mock.patch(.object) on the
      # plug class; plug instances are available in the `plugs` attribute once
      # the phase/test has been run:
      self.plugs[my_plug.MyPlug].measure_voltage.assert_called_once_with()

    @test.patch_plugs(mock_my_plug='my_plug.MyPlug')
    def test_multiple(self, mock_my_plug):
      # You can also yield an entire openhtf.Test() object.  If you do, you get
      # a TestRecord yielded back instead of a PhaseRecord.
      test_rec = yield openhtf.Test(mytest.first_phase, mytest.second_phase)

      # Some utility assertions are provided for operating on test records (see
      # below for a full list).
      self.assertTestPass(test_rec)

List of assertions that can be used with PhaseRecord results:

  assertPhaseContinue(phase_record)
  assertPhaseRepeat(phase_record)
  assertPhaseStop(phase_record)
  assertPhaseError(phase_record, exc_type=None)

List of assertions that can be used with TestRecord results:

  assertTestPass(test_rec)
  assertTestFail(test_rec)
  assertTestError(test_rec, exc_type=None)
  assertTestOutcomeCode(test_rec, code)

List of assertions that can be used with either PhaseRecords or TestRecords:

  assertMeasured(phase_or_test_rec, measurement, value=mock.ANY)
  assertNotMeasured(phase_or_test_rec, measurement)
  assertMeasurementPass(phase_or_test_rec, measurement)
  assertMeasurementFail(phase_or_test_rec, measurement)
"""

import collections
import functools
import inspect
import logging
import os
import pathlib
import pstats
import sys
import tempfile
import types
import typing
from typing import (
    Any,
    Callable,
    Dict,
    Iterable,
    List,
    Optional,
    Sequence,
    Text,
    Tuple,
    Type,
    Union,
)
import unittest
from unittest import mock

import attr
<<<<<<< HEAD
=======
import mock
>>>>>>> 08e1d0d4

from openhtf import plugs
from openhtf import util
from openhtf.core import base_plugs
from openhtf.core import diagnoses_lib
from openhtf.core import measurements
from openhtf.core import phase_collections
from openhtf.core import phase_descriptor
from openhtf.core import phase_executor
from openhtf.core import phase_nodes
from openhtf.core import test_descriptor
from openhtf.core import test_executor
from openhtf.core import test_record
from openhtf.core import test_state
from openhtf.plugs import device_wrapping
from openhtf.util import logs
from openhtf.util import text
<<<<<<< HEAD
=======
import six
from six.moves import collections_abc
>>>>>>> 08e1d0d4

logs.CLI_LOGGING_VERBOSITY = 2


# Maximum number of measurements per phase to be printed to the assertion
# error message for test failures.
_MAXIMUM_NUM_MEASUREMENTS_PER_PHASE = 10


class InvalidTestError(Exception):
  """Raised when there's something invalid about a test."""


class _ValidTimestamp(int):

  def __eq__(self, other):
    return other is not None and other > 0


VALID_TIMESTAMP = _ValidTimestamp()


@attr.s(slots=True, frozen=True)
class TestNode(phase_nodes.PhaseNode):
  """General base class for comparison nodes.

  This is used to test functions that create phase nodes; it cannot be run as
  part of an actual test run.
  """

  def copy(self: phase_nodes.WithModifierT) -> phase_nodes.WithModifierT:
    """Create a copy of the PhaseNode."""
    return self

  def with_args(self: phase_nodes.WithModifierT,
                **kwargs: Any) -> phase_nodes.WithModifierT:
    """Send these keyword-arguments when phases are called."""
    del kwargs  # Unused.
    return self

  def with_plugs(
      self: phase_nodes.WithModifierT,
      **subplugs: Type[base_plugs.BasePlug]) -> phase_nodes.WithModifierT:
    """Substitute plugs for placeholders for this phase, error on unknowns."""
    del subplugs  # Unused.
    return self

  def load_code_info(
      self: phase_nodes.WithModifierT) -> phase_nodes.WithModifierT:
    """Load coded info for all contained phases."""
    return self

  def apply_to_all_phases(self, func: Any) -> 'TestNode':
    return self


@attr.s(slots=True, frozen=True, eq=False)
class PhaseNodeNameComparable(TestNode):
  """Compares truthfully against any phase node with the same name.

  This is used to test functions that create phase nodes; it cannot be run as
  part of an actual test run.
  """

  name = attr.ib(type=Text)

  def _asdict(self) -> Dict[Text, Any]:
    """Returns a base type dictionary for serialization."""
    return {'name': self.name}
<<<<<<< HEAD

  def __eq__(self, other: phase_nodes.PhaseNode) -> bool:
    return self.name == other.name


@attr.s(slots=True, frozen=True, eq=False, init=False)
class PhaseNodeComparable(TestNode):
  """Compares truthfully only against another with same data.

  This is used to test functions that create phase nodes; it cannot be run as
  part of an actual test run.
  """

  name = attr.ib(type=Text)
  args = attr.ib(type=Tuple[Any, ...], factory=tuple)
  kwargs = attr.ib(type=Dict[Text, Any], factory=dict)

  def __init__(self, name, *args, **kwargs):
    super(PhaseNodeComparable, self).__init__()
    object.__setattr__(self, 'name', name)
    object.__setattr__(self, 'args', tuple(args))
    object.__setattr__(self, 'kwargs', kwargs)

  @classmethod
  def create_constructor(cls, name) -> Callable[..., 'PhaseNodeComparable']:

    def constructor(*args, **kwargs):
      return cls(name, *args, **kwargs)

    return constructor

  def _asdict(self) -> Dict[Text, Any]:
    return {'name': self.name, 'args': self.args, 'kwargs': self.kwargs}

  def __eq__(self, other: phase_nodes.PhaseNode) -> bool:
    return (isinstance(other, PhaseNodeComparable) and
            self.name == other.name and self.args == other.args and
            self.kwargs == other.kwargs)


class FakeTestApi(test_descriptor.TestApi):
  """A fake TestApi used to test non-phase helper functions."""

  def __init__(self):
    self.mock_logger = mock.create_autospec(logging.Logger)
    self.mock_phase_state = mock.create_autospec(
        test_state.PhaseState, logger=self.mock_logger)
    self.mock_test_state = mock.create_autospec(
        test_state.TestState,
        test_record=test_record.TestRecord('DUT', 'STATION'),
        user_defined_state={})
    super(FakeTestApi, self).__init__(
        measurements={},
        running_phase_state=self.mock_phase_state,
        running_test_state=self.mock_test_state)


def filter_phases_by_names(phase_recs: Iterable[test_record.PhaseRecord],
                           *names: Text) -> Iterable[test_record.PhaseRecord]:
  all_names = set(names)
  for phase_rec in phase_recs:
    if phase_rec.name in all_names:
      yield phase_rec


def filter_phases_by_outcome(
    phase_recs: Iterable[test_record.PhaseRecord],
    outcome: test_record.PhaseOutcome) -> Iterable[test_record.PhaseRecord]:
  for phase_rec in phase_recs:
    if phase_rec.outcome == outcome:
      yield phase_rec


def _merge_stats(stats: pstats.Stats, filepath: pathlib.Path) -> None:
  """Merges provides Stats into filepath (created if not present)."""
  stats_to_combine = [stats]
  try:
    stats_to_combine.append(pstats.Stats(str(filepath)))
  except FileNotFoundError:
    pass
  test_executor.combine_profile_stats(stats_to_combine, str(filepath))


class PhaseOrTestIterator(collections.abc.Iterator):

=======

  def __eq__(self, other: phase_nodes.PhaseNode) -> bool:
    return self.name == other.name


@attr.s(slots=True, frozen=True, eq=False, init=False)
class PhaseNodeComparable(TestNode):
  """Compares truthfully only against another with same data.

  This is used to test functions that create phase nodes; it cannot be run as
  part of an actual test run.
  """

  name = attr.ib(type=Text)
  args = attr.ib(type=Tuple[Any, ...], factory=tuple)
  kwargs = attr.ib(type=Dict[Text, Any], factory=dict)

  def __init__(self, name, *args, **kwargs):
    super(PhaseNodeComparable, self).__init__()
    object.__setattr__(self, 'name', name)
    object.__setattr__(self, 'args', tuple(args))
    object.__setattr__(self, 'kwargs', kwargs)

  @classmethod
  def create_constructor(cls, name) -> Callable[..., 'PhaseNodeComparable']:

    def constructor(*args, **kwargs):
      return cls(name, *args, **kwargs)

    return constructor

  def _asdict(self) -> Dict[Text, Any]:
    return {'name': self.name, 'args': self.args, 'kwargs': self.kwargs}

  def __eq__(self, other: phase_nodes.PhaseNode) -> bool:
    return (isinstance(other, PhaseNodeComparable) and
            self.name == other.name and self.args == other.args and
            self.kwargs == other.kwargs)


class FakeTestApi(test_descriptor.TestApi):
  """A fake TestApi used to test non-phase helper functions."""

  def __init__(self):
    self.mock_logger = mock.create_autospec(logging.Logger)
    self.mock_phase_state = mock.create_autospec(
        test_state.PhaseState, logger=self.mock_logger)
    self.mock_test_state = mock.create_autospec(
        test_state.TestState,
        test_record=test_record.TestRecord('DUT', 'STATION'),
        user_defined_state={})
    super(FakeTestApi, self).__init__(
        measurements={},
        running_phase_state=self.mock_phase_state,
        running_test_state=self.mock_test_state)


def filter_phases_by_names(phase_recs: Iterable[test_record.PhaseRecord],
                           *names: Text) -> Iterable[test_record.PhaseRecord]:
  all_names = set(names)
  for phase_rec in phase_recs:
    if phase_rec.name in all_names:
      yield phase_rec


def filter_phases_by_outcome(
    phase_recs: Iterable[test_record.PhaseRecord],
    outcome: test_record.PhaseOutcome) -> Iterable[test_record.PhaseRecord]:
  for phase_rec in phase_recs:
    if phase_rec.outcome == outcome:
      yield phase_rec


def _merge_stats(stats: pstats.Stats, filepath: pathlib.Path) -> None:
  """Merges provides Stats into filepath (created if not present)."""
  stats_to_combine = [stats]
  try:
    stats_to_combine.append(pstats.Stats(str(filepath)))
  except FileNotFoundError:
    pass
  test_executor.combine_profile_stats(stats_to_combine, str(filepath))


class PhaseOrTestIterator(collections_abc.Iterator):

>>>>>>> 08e1d0d4
  def __init__(self, test_case, iterator, mock_plugs, phase_user_defined_state,
               phase_diagnoses):
    """Create an iterator for iterating over Tests or phases to run.

    This should only be instantiated internally.

    Args:
      test_case: TestCase subclass where the test case function is defined.
      iterator: Child iterator to use for obtaining Tests or test phases, must
        be a generator.
      mock_plugs: Dict mapping plug types to mock objects to use instead of
        actually instantiating that type.
      phase_user_defined_state: If not None, a dictionary that will be added to
        the test_state.user_defined_state when handling phases.
      phase_diagnoses: If not None, must be a list of Diagnosis instances; these
        are added to the DiagnosesManager when handling phases.

    Raises:
      InvalidTestError: when iterator is not a generator.
    """
    if not isinstance(iterator, types.GeneratorType):
      raise InvalidTestError(
          'Methods decorated with patch_plugs or yields_phases must yield '
          'test phases or openhtf.Test objects.', iterator)

    # Since we want to run single phases, we instantiate our own PlugManager.
    # Don't do this sort of thing outside OpenHTF unless you really know what
    # you're doing (http://imgur.com/iwBCmQe).
    self.plug_manager = plugs.PlugManager()
    self.test_case = test_case
    self.iterator = iterator
    self.mock_plugs = mock_plugs
    self.last_result = None
    if not phase_user_defined_state:
      phase_user_defined_state = {}
    self.phase_user_defined_state = phase_user_defined_state
    if not phase_diagnoses:
      phase_diagnoses = []
    self.phase_diagnoses = phase_diagnoses

  def _initialize_plugs(self, plug_types):
    # Make sure we initialize any plugs, this will ignore any that have already
    # been initialized.
    plug_types = list(plug_types)
    self.plug_manager.initialize_plugs(
        plug_cls for plug_cls in plug_types if plug_cls not in self.mock_plugs)
<<<<<<< HEAD
    for plug_type, plug_value in self.mock_plugs.items():
=======
    for plug_type, plug_value in six.iteritems(self.mock_plugs):
>>>>>>> 08e1d0d4
      self.plug_manager.update_plug(plug_type, plug_value)
    for plug_type in plug_types:
      self.test_case.plugs[plug_type] = (
          self.plug_manager.get_plug_by_class_path(
              self.plug_manager.get_plug_name(plug_type)))

  def _handle_phase(self, phase_desc):
    """Handle execution of a single test phase."""
    phase_descriptor.check_for_duplicate_results(iter([phase_desc]), [])
    logs.configure_logging()
    self._initialize_plugs(phase_plug.cls for phase_plug in phase_desc.plugs)

    # Cobble together a fake TestState to pass to the test phase.
    test_options = test_descriptor.TestOptions()
    with mock.patch.object(
        plugs, 'PlugManager', new=lambda _, __: self.plug_manager):
      test_state_ = test_state.TestState(
          test_descriptor.TestDescriptor(
              phase_collections.PhaseSequence((phase_desc,)),
              phase_desc.code_info, {}), 'Unittest:StubTest:UID', test_options)
      test_state_.mark_test_started()

    test_state_.user_defined_state.update(self.phase_user_defined_state)
    for diag in self.phase_diagnoses:
      test_state_.diagnoses_manager._add_diagnosis(diag)  # pylint: disable=protected-access
      test_state_.test_record.add_diagnosis(diag)

    # Save the test_state to the last_test_case attribute to give it access to
    # the underlying state.
    self.test_case.last_test_state = test_state_

    # Actually execute the phase, saving the result in our return value.
    executor = phase_executor.PhaseExecutor(test_state_)
    profile_filepath = self.test_case.get_profile_filepath()
    # Log an exception stack when a Phase errors out.
    with mock.patch.object(
        phase_executor.PhaseExecutorThread,
        '_log_exception',
        side_effect=logging.exception):
      # Use _execute_phase_once because we want to expose all possible outcomes.
      phase_result, profile_stats = executor._execute_phase_once(
          phase_desc,
          is_last_repeat=False,
          run_with_profiling=profile_filepath,
          subtest_rec=None)

    if profile_filepath is not None:
      _merge_stats(profile_stats, profile_filepath)

    if phase_result.raised_exception:
      failure_message = phase_result.phase_result.get_traceback_string()
    else:
      failure_message = None
    return test_state_.test_record.phases[-1], failure_message

  def _handle_test(self, test):
    self._initialize_plugs(test.descriptor.plug_types)

    # We'll need a place to stash the resulting TestRecord.
    record_saver = util.NonLocalResult()
    test.add_output_callbacks(
        lambda record: setattr(record_saver, 'result', record))

    profile_filepath = self.test_case.get_profile_filepath()
    if profile_filepath is None:
      profile_tempfile = None
    else:
      profile_tempfile = tempfile.NamedTemporaryFile()
    # Mock the PlugManager to use ours instead, and execute the test.
    with mock.patch.object(
        plugs, 'PlugManager', new=lambda _, __: self.plug_manager):
      test.execute(
          test_start=self.test_case.test_start_function,
          profile_filename=(None if profile_tempfile is None else
                            profile_tempfile.name))

    if profile_tempfile is not None:
      _merge_stats(pstats.Stats(profile_tempfile.name), profile_filepath)
      profile_tempfile.close()

    test_record_ = record_saver.result
    if test_record_.outcome_details:
      msgs = []
      for detail in test_record_.outcome_details:
        msgs.append('code: {}\ndescription: {}'.format(detail.code,
                                                       detail.description))
      failure_message = '\n'.join(msgs)
    else:
      failure_message = None
    return test_record_, failure_message

  def __next__(self):
    phase_or_test = self.iterator.send(self.last_result)
    if isinstance(phase_or_test, test_descriptor.Test):
      self.last_result, failure_message = self._handle_test(phase_or_test)
    elif not isinstance(phase_or_test, collections.abc.Callable):
      raise InvalidTestError(
          'methods decorated with patch_plugs must yield Test instances or '
          'individual test phases', phase_or_test)
    else:
      self.last_result, failure_message = self._handle_phase(
          phase_descriptor.PhaseDescriptor.wrap_or_copy(phase_or_test))
    return phase_or_test, self.last_result, failure_message

  def next(self):
    phase_or_test = self.iterator.send(self.last_result)
    if isinstance(phase_or_test, test_descriptor.Test):
      self.last_result, failure_message = self._handle_test(phase_or_test)
    elif not isinstance(phase_or_test, collections.abc.Callable):
      raise InvalidTestError(
          'methods decorated with patch_plugs must yield Test instances or '
          'individual test phases', phase_or_test)
    else:
      self.last_result, failure_message = self._handle_phase(
          phase_descriptor.PhaseDescriptor.wrap_or_copy(phase_or_test))
    return phase_or_test, self.last_result, failure_message


def yields_phases(func):
  """Alias for patch_plugs with no plugs patched."""
  return patch_plugs()(func)


def yields_phases_with(phase_user_defined_state=None, phase_diagnoses=None):
  """Apply patch_plugs with no plugs, but add test state modifications."""
  return patch_plugs(
      phase_user_defined_state=phase_user_defined_state,
      phase_diagnoses=phase_diagnoses)


def patch_plugs(phase_user_defined_state=None,
                phase_diagnoses=None,
                **mock_plugs):
  """Decorator for mocking plugs for a test phase.

  Usage:

    @plugs(my_plug=my_plug_module.MyPlug)
    def my_phase_that_uses_my_plug(test, my_plug):
      test.logger.info('Something: %s', my_plug.do_something(10))

    @test.patch_plugs(my_plug_mock='my_plug_module.MyPlug')
    def test_my_phase(self, my_plug_mock):
      # Set up return value for the do_something method on our plug.
      my_plug_mock.do_something.return_value = 'mocked_value'

      # Yield the phase you wish to test. Typically it wouldn't be in the same
      # module like this, but this works for example purposes.
      yield my_phase_that_uses_my_plug

      # Do some assertions to make sure our plug was used correctly.
      my_plug_mock.do_something.assert_called_with(10)

    # Passing in the plug class itself also works and can be beneficial
    # when the module path is long.
    @test.patch_plugs(my_plug_mock=my_plug_module.MyPlug)
    def test_my_phase_again(self, my_plug_mock):
      pass

  Args:
    phase_user_defined_state: If specified, a dictionary that will be added to
      the test_state.user_defined_state when handling phases.
    phase_diagnoses: If specified, must be a list of Diagnosis instances; these
      are added to the DiagnosesManager when handling phases.
    **mock_plugs: kwargs mapping argument name to be passed to the test case to
      a string describing the plug type to mock.  The corresponding mock will be
      passed to the decorated test case as a keyword argument.

  Returns:
    Function decorator that mocks plugs.
  """
  if phase_diagnoses:
    for diag in phase_diagnoses:
      assert isinstance(diag, diagnoses_lib.Diagnosis)

  def test_wrapper(test_func):
<<<<<<< HEAD
    plug_argspec = inspect.getfullargspec(test_func)
=======
    if six.PY3:
      plug_argspec = inspect.getfullargspec(test_func)
    else:
      plug_argspec = inspect.getargspec(test_func)  # pylint: disable=deprecated-method
>>>>>>> 08e1d0d4
    num_defaults = len(plug_argspec.defaults or ())
    plug_args = set(plug_argspec.args[1:-num_defaults or None])

    # Some sanity checks to make sure the mock arg names match.
    for arg in plug_args:
      if arg not in mock_plugs:
        raise InvalidTestError(
            'Test method %s expected arg %s, but it was not provided in '
            'patch_plugs kwargs: ' % (test_func.__name__, arg), mock_plugs)
    for mock_name in mock_plugs:
      if mock_name not in plug_args:
        raise InvalidTestError(
            'patch_plugs got kwarg %s, but test method %s does not expect '
            'it.' % (mock_name, test_func.__name__), plug_args)

    # Make MagicMock instances for the plugs.
    plug_kwargs = {}  # kwargs to pass to test func.
    plug_typemap = {}  # typemap for PlugManager, maps type to instance.
    for plug_arg_name, plug_fullname in mock_plugs.items():
      if isinstance(plug_fullname, str):
        try:
          plug_module, plug_typename = plug_fullname.rsplit('.', 1)
          plug_type = getattr(sys.modules[plug_module], plug_typename)
        except Exception:
          logging.error("Invalid plug type specification %s='%s'",
                        plug_arg_name, plug_fullname)
          raise
      elif issubclass(plug_fullname, base_plugs.BasePlug):
        plug_type = plug_fullname
      else:
        raise ValueError('Invalid plug type specification %s="%s"' %
                         (plug_arg_name, plug_fullname))
      if issubclass(plug_type, device_wrapping.DeviceWrappingPlug):
        # We can't strictly spec because calls to attributes are proxied to the
        # underlying device.
        plug_mock = mock.MagicMock()
      else:
        plug_mock = mock.create_autospec(
            plug_type, spec_set=True, instance=True)
      plug_typemap[plug_type] = plug_mock
      plug_kwargs[plug_arg_name] = plug_mock

    # functools.wraps is more than just aesthetic here, we need the original
    # name to match so we don't mess with unittest's TestLoader mechanism.
    @functools.wraps(test_func)
    def wrapped_test(self):
      self.assertIsInstance(
          self,
          TestCase,
          msg='Must derive from openhtf.util.test.TestCase '
          'to use yields_phases/patch_plugs.')
      plug_mocks = dict(self.plugs)
      plug_mocks.update(plug_typemap)
      for phase_or_test, result, failure_message in PhaseOrTestIterator(
          self, test_func(self, **plug_kwargs), plug_mocks,
          phase_user_defined_state, phase_diagnoses):
        logging.info('Ran %s, result: %s', phase_or_test, result)
        if failure_message:
          logging.error('Reported error:\n%s', failure_message)

    return wrapped_test

  return test_wrapper


def _assert_phase_or_test_record(func):
  """Decorator for automatically invoking self.assertTestPhases when needed.

  This allows assertions to apply to a single phase or "any phase in the test"
  without having to handle the type check themselves.  Note that the record,
  either PhaseRecord or TestRecord, must be the first argument to the
  wrapped assertion method.

  In the case of a TestRecord, the assertion will pass if *any* PhaseRecord in
  the TestRecord passes, otherwise the *last* exception raised will be
  re-raised.

  Args:
    func: the function to wrap.

  Returns:
    Function decorator.
  """

  @functools.wraps(func)
  def assertion_wrapper(self, phase_or_test_record, *args, **kwargs):
    if isinstance(phase_or_test_record, test_record.TestRecord):
<<<<<<< HEAD
      original_exception = None
=======
      exc_info = None
>>>>>>> 08e1d0d4
      for phase_record in phase_or_test_record.phases:
        try:
          func(self, phase_record, *args, **kwargs)
          break
<<<<<<< HEAD
        except Exception as e:  # pylint: disable=broad-except
          original_exception = e
      else:
        if original_exception is not None:
          raise original_exception
=======
        except Exception:  # pylint: disable=broad-except
          exc_info = sys.exc_info()
      else:
        if exc_info:
          six.reraise(*exc_info)
>>>>>>> 08e1d0d4
    elif isinstance(phase_or_test_record, test_record.PhaseRecord):
      func(self, phase_or_test_record, *args, **kwargs)
    else:
      raise InvalidTestError('Expected either a PhaseRecord or TestRecord')

  return assertion_wrapper


class TestCase(unittest.TestCase):
  # Configure this via set_profile_dir().
  _profile_output_dir: Optional[pathlib.Path] = None

  def __init__(self, methodName=None):
    super(TestCase, self).__init__(methodName=methodName)
    test_method = getattr(self, methodName)
    if inspect.isgeneratorfunction(test_method):
      raise ValueError('%s yields without @openhtf.util.test.yields_phases' %
                       methodName)

  def setUp(self):
    super(TestCase, self).setUp()
    # When a phase is yielded to a yields_phases/patch_plugs function, this
    # attribute will be set to the openhtf.core.test_state.TestState used in the
    # phase execution.
    self.last_test_state = None
    # When a test is yielded, this function is provided to as the test_start
    # argument to test.execute.
    self.test_start_function = lambda: 'TestDutId'
    # Dictionary mapping plug class (type, not instance) to plug instance.
    # Prior to executing a phase or test, plug instances can be added here.
    # When a OpenHTF phase or test is run in this suite, any instantiated plugs
    # will be available here.
    # "Any" hint below needed because pytype doesn't like heterogeneous values.
    self.plugs = {}  # type: Any
<<<<<<< HEAD

  def auto_mock_plugs(self, *plug_types: Type[plugs.BasePlug]):
    """Specifies plugs that may be automatically mocked if needed.

    Can be called from setUp, or from inside a test case.

    Plug mocks created by this method will not be used if set directly in the
    `plug` attribute in this instance. Mocks use autospec and spec_set, and so
    this method should not be used for plugs where this isn't desired.

    Args:
      *plug_types: Plug classes for which mocks should be used.
    """
    for plug_type in plug_types:
      if plug_type in self.plugs:
        logging.info(
            'Plug "%s" already has mock in self.plugs; skipping '
            'automatic mock', plug_type.__name__)
        continue
      self.plugs[plug_type] = mock.create_autospec(
          plug_type, spec_set=True, instance=True)

  @typing.overload
  def execute_phase_or_test(
      self,
      phase_or_test: test_descriptor.Test,
      phase_user_defined_state: None = None,  # Only supported for phases.
      phase_diagnoses: None = None,  # Only supported for phases.
  ) -> test_record.TestRecord:
    ...

  @typing.overload
  def execute_phase_or_test(
      self,
      phase_or_test: phase_descriptor.PhaseT,
      # Pytype does not correctly support heterogeneous dict values, hence Any.
      phase_user_defined_state: Optional[Any] = None,
      phase_diagnoses: Optional[Iterable[diagnoses_lib.Diagnosis]] = None,
  ) -> test_record.PhaseRecord:
    ...

  def execute_phase_or_test(self,
                            phase_or_test,
                            phase_user_defined_state=None,
                            phase_diagnoses=None):
    """Executes the provided Test or Phase, returning corresponding record.

=======

  def auto_mock_plugs(self, *plug_types: Type[plugs.BasePlug]):
    """Specifies plugs that may be automatically mocked if needed.

    Can be called from setUp, or from inside a test case.

    Plug mocks created by this method will not be used if set directly in the
    `plug` attribute in this instance. Mocks use autospec and spec_set, and so
    this method should not be used for plugs where this isn't desired.

    Args:
      *plug_types: Plug classes for which mocks should be used.
    """
    for plug_type in plug_types:
      if plug_type in self.plugs:
        logging.info(
            'Plug "%s" already has mock in self.plugs; skipping '
            'automatic mock', plug_type.__name__)
        continue
      self.plugs[plug_type] = mock.create_autospec(
          plug_type, spec_set=True, instance=True)

  @typing.overload
  def execute_phase_or_test(
      self,
      phase_or_test: test_descriptor.Test,
      phase_user_defined_state: None = None,  # Only supported for phases.
      phase_diagnoses: None = None,  # Only supported for phases.
  ) -> test_record.TestRecord:
    ...

  @typing.overload
  def execute_phase_or_test(
      self,
      phase_or_test: phase_descriptor.PhaseT,
      # Pytype does not correctly support heterogeneous dict values, hence Any.
      phase_user_defined_state: Optional[Any] = None,
      phase_diagnoses: Optional[Iterable[diagnoses_lib.Diagnosis]] = None,
  ) -> test_record.PhaseRecord:
    ...

  def execute_phase_or_test(self,
                            phase_or_test,
                            phase_user_defined_state=None,
                            phase_diagnoses=None):
    """Executes the provided Test or Phase, returning corresponding record.

>>>>>>> 08e1d0d4
    Args:
      phase_or_test: The Test or phase to execute.
      phase_user_defined_state: If specified, a dictionary that will be added to
        the test_state.user_defined_state when handling phases. This is only
        supported when executing a phase.
      phase_diagnoses: If specified, must be a list of Diagnosis instances;
        these are added to the DiagnosesManager when handling phases.

    Returns:
      Test or phase record for the execution. See various assert* methods in
      this class for possible testing.
    """

    def phase_generator():
      phase_or_test_record = yield phase_or_test
      return phase_or_test_record

    for phase_or_test, result, failure_message in PhaseOrTestIterator(
        self, phase_generator(), self.plugs, phase_user_defined_state,
        phase_diagnoses):
      logging.info('Ran %s, result: %s', phase_or_test, result)
      if failure_message:
        logging.error('Reported error:\n%s', failure_message)
    # Pylint cannot determine that the loop above executes for exactly one
    # iteration, in any path that would lead here.
    return result  # pylint: disable=undefined-loop-variable

  ##### TestRecord Assertions #####

  def assertTestPass(self, test_rec):
    self.assertEqual(
        test_record.Outcome.PASS,
        test_rec.outcome,
        msg='\n\n{}'.format(
            text.StringFromTestRecord(
                test_rec,
                only_failures=True,
                maximum_num_measurements=_MAXIMUM_NUM_MEASUREMENTS_PER_PHASE)))

  def assertTestFail(self, test_rec):
    msg = None
    if test_rec.outcome == test_record.Outcome.ERROR:
      msg = text.StringFromOutcomeDetails(test_rec.outcome_details)
    self.assertEqual(test_record.Outcome.FAIL, test_rec.outcome, msg=msg)

  def assertTestAborted(self, test_rec):
    self.assertEqual(test_record.Outcome.ABORTED, test_rec.outcome)

  def assertTestError(self, test_rec, exc_type=None):
    self.assertEqual(test_record.Outcome.ERROR, test_rec.outcome)
    if exc_type is not None:
      self.assertPhaseError(test_rec.phases[-1], exc_type)

  def assertTestOutcomeCode(self, test_rec, code):
    """Assert that the given code is in some OutcomeDetails in the record."""
    self.assertTrue(
        any(details.code == code for details in test_rec.outcome_details),
        'No OutcomeDetails had code %s' % code)

  ##### PhaseRecord Assertions #####

  def assertPhaseContinue(self, phase_record):
    self.assertIs(
        phase_descriptor.PhaseResult.CONTINUE,
        phase_record.result.phase_result,
        msg='\n\n{}'.format(
            text.StringFromPhaseRecord(
                phase_record,
                only_failures=True,
                maximum_num_measurements=_MAXIMUM_NUM_MEASUREMENTS_PER_PHASE)))

  def assertPhaseFailAndContinue(self, phase_record):
    msg = None
    if phase_record.result.raised_exception is not None:
      msg = ('The following exception was raised: '
             f'{phase_record.result.phase_result}.')
    self.assertIs(
        phase_descriptor.PhaseResult.FAIL_AND_CONTINUE,
        phase_record.result.phase_result,
        msg=msg)

  def assertPhaseFailSubtest(self, phase_record):
    msg = None
    if phase_record.result.raised_exception is not None:
      msg = (f'The following exception was raised: '
             f'{phase_record.result.phase_result}.')
    self.assertIs(
        phase_descriptor.PhaseResult.FAIL_SUBTEST,
        phase_record.result.phase_result,
        msg=msg)

  def assertPhaseRepeat(self, phase_record):
    self.assertIs(phase_descriptor.PhaseResult.REPEAT,
                  phase_record.result.phase_result)

  def assertPhaseSkip(self, phase_record):
    self.assertIs(phase_descriptor.PhaseResult.SKIP,
                  phase_record.result.phase_result)

  def assertPhaseStop(self, phase_record):
    self.assertIs(phase_descriptor.PhaseResult.STOP,
                  phase_record.result.phase_result)

  def assertPhaseError(self, phase_record, exc_type=None):
    self.assertTrue(phase_record.result.raised_exception,
                    'Phase did not raise an exception')
    if exc_type:
      self.assertIsInstance(
          phase_record.result.phase_result.exc_val, exc_type,
          'Raised exception %r is not a subclass of %r' %
          (phase_record.result.phase_result, exc_type))

  def assertPhaseTimeout(self, phase_record):
    self.assertTrue(phase_record.result.is_timeout)

  def assertPhaseOutcomePass(self, phase_record):
    self.assertIs(
        test_record.PhaseOutcome.PASS,
        phase_record.outcome,
        msg='\n\n{}'.format(
            text.StringFromPhaseRecord(
                phase_record,
                only_failures=True,
                maximum_num_measurements=_MAXIMUM_NUM_MEASUREMENTS_PER_PHASE)))

  def assertPhaseOutcomeFail(self, phase_record):
    msg = None
    if phase_record.result.raised_exception is not None:
      msg = ('The following exception was raised: '
             f'{phase_record.result.phase_result}.')
    self.assertIs(test_record.PhaseOutcome.FAIL, phase_record.outcome, msg=msg)

  def assertPhaseOutcomeSkip(self, phase_record):
    self.assertIs(test_record.PhaseOutcome.SKIP, phase_record.outcome)

  def assertPhaseOutcomeError(self, phase_record):
    self.assertIs(test_record.PhaseOutcome.ERROR, phase_record.outcome)

  def assertPhasesOutcomeByName(self,
                                expected_outcome: test_record.PhaseOutcome,
                                test_rec: test_record.TestRecord,
                                *phase_names: Text):
    errors: List[Text] = []
    for phase_rec in filter_phases_by_names(test_rec.phases, *phase_names):
      if phase_rec.outcome is not expected_outcome:
        errors.append('Phase "{}" outcome: {}'.format(phase_rec.name,
                                                      phase_rec.outcome))
    self.assertFalse(
        errors,
        msg='Expected phases don\'t all have outcome {}: {}'.format(
            expected_outcome.name, errors))

  def assertPhasesNotRun(self, test_rec, *phase_names):
    phases = list(filter_phases_by_names(test_rec.phases, *phase_names))
    self.assertFalse(phases)

  ##### Measurement Assertions #####

  def assertNotMeasured(self, phase_or_test_record, measurement):

    def _check_phase(phase_record, strict=False):
      if strict:
        self.assertIn(measurement, phase_record.measurements)
      if measurement in phase_record.measurements:
        self.assertFalse(
            phase_record.measurements[measurement].measured_value.is_value_set,
            'Measurement %s unexpectedly set' % measurement)
        self.assertIs(measurements.Outcome.UNSET,
                      phase_record.measurements[measurement].outcome)

    if isinstance(phase_or_test_record, test_record.PhaseRecord):
      _check_phase(phase_or_test_record, True)
    else:
      # Check *all* phases (not *any* like _assert_phase_or_test_record).
      for phase_record in phase_or_test_record.phases:
        _check_phase(phase_record)

  @_assert_phase_or_test_record
  def assertMeasured(self, phase_record, measurement, value=mock.ANY):
    self.assertTrue(
        phase_record.measurements[measurement].measured_value.is_value_set,
        'Measurement %s not set' % measurement)
    if value is not mock.ANY:
      self.assertEqual(
          value, phase_record.measurements[measurement].measured_value.value,
          'Measurement %s has wrong value: expected %s, got %s' %
          (measurement, value,
           phase_record.measurements[measurement].measured_value.value))

  @_assert_phase_or_test_record
  def assertMeasurementPass(self, phase_record, measurement):
    self.assertMeasured(phase_record, measurement)
    self.assertIs(measurements.Outcome.PASS,
                  phase_record.measurements[measurement].outcome)

  @_assert_phase_or_test_record
  def assertMeasurementFail(self, phase_record, measurement):
    self.assertMeasured(phase_record, measurement)
    self.assertIs(measurements.Outcome.FAIL,
                  phase_record.measurements[measurement].outcome)

  @_assert_phase_or_test_record
  def assertMeasurementMarginal(self, phase_record, measurement):
    self.assertMeasured(phase_record, measurement)
    self.assertTrue(phase_record.measurements[measurement].marginal)

  @_assert_phase_or_test_record
  def assertMeasurementNotMarginal(self, phase_record, measurement):
    self.assertMeasured(phase_record, measurement)
    self.assertFalse(phase_record.measurements[measurement].marginal)

  @_assert_phase_or_test_record
  def assertAttachment(self,
                       phase_record,
                       attachment_name,
                       expected_contents=mock.ANY):
    self.assertIn(attachment_name, phase_record.attachments,
                  'Attachment {} not attached.'.format(attachment_name))
    if expected_contents is not mock.ANY:
      data = phase_record.attachments[attachment_name].data
      self.assertEqual(
          expected_contents, data,
          'Attachment {} has wrong value: expected {}, got {}'.format(
              attachment_name, expected_contents, data))

  def get_diagnoses_store(self):
    self.assertIsNotNone(self.last_test_state)
    return self.last_test_state.diagnoses_manager.store

  @classmethod
  def set_profile_dir(cls, profile_dir: pathlib.Path) -> None:
    """Sets the output directory for profiling, and enables profiling.

    WARNING: This method is provided for debugging only, and may be removed in
    a future update. The test.py module currently runs all tests in a thread,
    which cannot be profiled without this feature.
    Call this from setUpClass to enable profiling.

    Args:
      profile_dir: The directory to place the profile file in. See
        get_profile_filepath for details.
    """
    cls._profile_output_dir = profile_dir
    try:
      # Remove file if it already exists. This has to be done in setUpClass
      # because we want to clear it before the test case starts, but to be
      # updated as individual test* methods are run.
      os.remove(cls.get_profile_filepath())
    except FileNotFoundError:
      pass

  @classmethod
  def get_profile_filepath(cls) -> Optional[pathlib.Path]:
    """Returns profile filepath if profile_output_dir is set, else None.

    The output filename is {module}.{test_case}.pstats.
    """
    if cls._profile_output_dir is not None:
      return pathlib.Path(cls._profile_output_dir,
                          f'{__name__.split(".")[-1]}.{cls.__name__}.pstats')
    return None


def get_flattened_phases(
    phases_or_phase_groups: Sequence[Union[
        phase_nodes.PhaseNode, phase_collections.PhaseCollectionNode]]
) -> Sequence[phase_nodes.PhaseNode]:
  """Flattens a sequence of phase nodes or phase collection nodes into nodes."""
  phases = []
  for phase_or_phase_group in phases_or_phase_groups:
    if isinstance(phase_or_phase_group, phase_collections.PhaseCollectionNode):
      phases.extend(phase_or_phase_group.all_phases())
    elif isinstance(phase_or_phase_group, phase_nodes.PhaseNode):
      phases.append(phase_or_phase_group)
    else:
      raise TypeError('Not a phase node or a phase collection node.')
  return phases<|MERGE_RESOLUTION|>--- conflicted
+++ resolved
@@ -154,11 +154,6 @@
 from unittest import mock
 
 import attr
-<<<<<<< HEAD
-=======
-import mock
->>>>>>> 08e1d0d4
-
 from openhtf import plugs
 from openhtf import util
 from openhtf.core import base_plugs
@@ -175,11 +170,6 @@
 from openhtf.plugs import device_wrapping
 from openhtf.util import logs
 from openhtf.util import text
-<<<<<<< HEAD
-=======
-import six
-from six.moves import collections_abc
->>>>>>> 08e1d0d4
 
 logs.CLI_LOGGING_VERBOSITY = 2
 
@@ -249,7 +239,6 @@
   def _asdict(self) -> Dict[Text, Any]:
     """Returns a base type dictionary for serialization."""
     return {'name': self.name}
-<<<<<<< HEAD
 
   def __eq__(self, other: phase_nodes.PhaseNode) -> bool:
     return self.name == other.name
@@ -335,93 +324,6 @@
 
 class PhaseOrTestIterator(collections.abc.Iterator):
 
-=======
-
-  def __eq__(self, other: phase_nodes.PhaseNode) -> bool:
-    return self.name == other.name
-
-
-@attr.s(slots=True, frozen=True, eq=False, init=False)
-class PhaseNodeComparable(TestNode):
-  """Compares truthfully only against another with same data.
-
-  This is used to test functions that create phase nodes; it cannot be run as
-  part of an actual test run.
-  """
-
-  name = attr.ib(type=Text)
-  args = attr.ib(type=Tuple[Any, ...], factory=tuple)
-  kwargs = attr.ib(type=Dict[Text, Any], factory=dict)
-
-  def __init__(self, name, *args, **kwargs):
-    super(PhaseNodeComparable, self).__init__()
-    object.__setattr__(self, 'name', name)
-    object.__setattr__(self, 'args', tuple(args))
-    object.__setattr__(self, 'kwargs', kwargs)
-
-  @classmethod
-  def create_constructor(cls, name) -> Callable[..., 'PhaseNodeComparable']:
-
-    def constructor(*args, **kwargs):
-      return cls(name, *args, **kwargs)
-
-    return constructor
-
-  def _asdict(self) -> Dict[Text, Any]:
-    return {'name': self.name, 'args': self.args, 'kwargs': self.kwargs}
-
-  def __eq__(self, other: phase_nodes.PhaseNode) -> bool:
-    return (isinstance(other, PhaseNodeComparable) and
-            self.name == other.name and self.args == other.args and
-            self.kwargs == other.kwargs)
-
-
-class FakeTestApi(test_descriptor.TestApi):
-  """A fake TestApi used to test non-phase helper functions."""
-
-  def __init__(self):
-    self.mock_logger = mock.create_autospec(logging.Logger)
-    self.mock_phase_state = mock.create_autospec(
-        test_state.PhaseState, logger=self.mock_logger)
-    self.mock_test_state = mock.create_autospec(
-        test_state.TestState,
-        test_record=test_record.TestRecord('DUT', 'STATION'),
-        user_defined_state={})
-    super(FakeTestApi, self).__init__(
-        measurements={},
-        running_phase_state=self.mock_phase_state,
-        running_test_state=self.mock_test_state)
-
-
-def filter_phases_by_names(phase_recs: Iterable[test_record.PhaseRecord],
-                           *names: Text) -> Iterable[test_record.PhaseRecord]:
-  all_names = set(names)
-  for phase_rec in phase_recs:
-    if phase_rec.name in all_names:
-      yield phase_rec
-
-
-def filter_phases_by_outcome(
-    phase_recs: Iterable[test_record.PhaseRecord],
-    outcome: test_record.PhaseOutcome) -> Iterable[test_record.PhaseRecord]:
-  for phase_rec in phase_recs:
-    if phase_rec.outcome == outcome:
-      yield phase_rec
-
-
-def _merge_stats(stats: pstats.Stats, filepath: pathlib.Path) -> None:
-  """Merges provides Stats into filepath (created if not present)."""
-  stats_to_combine = [stats]
-  try:
-    stats_to_combine.append(pstats.Stats(str(filepath)))
-  except FileNotFoundError:
-    pass
-  test_executor.combine_profile_stats(stats_to_combine, str(filepath))
-
-
-class PhaseOrTestIterator(collections_abc.Iterator):
-
->>>>>>> 08e1d0d4
   def __init__(self, test_case, iterator, mock_plugs, phase_user_defined_state,
                phase_diagnoses):
     """Create an iterator for iterating over Tests or phases to run.
@@ -468,11 +370,7 @@
     plug_types = list(plug_types)
     self.plug_manager.initialize_plugs(
         plug_cls for plug_cls in plug_types if plug_cls not in self.mock_plugs)
-<<<<<<< HEAD
     for plug_type, plug_value in self.mock_plugs.items():
-=======
-    for plug_type, plug_value in six.iteritems(self.mock_plugs):
->>>>>>> 08e1d0d4
       self.plug_manager.update_plug(plug_type, plug_value)
     for plug_type in plug_types:
       self.test_case.plugs[plug_type] = (
@@ -649,14 +547,7 @@
       assert isinstance(diag, diagnoses_lib.Diagnosis)
 
   def test_wrapper(test_func):
-<<<<<<< HEAD
     plug_argspec = inspect.getfullargspec(test_func)
-=======
-    if six.PY3:
-      plug_argspec = inspect.getfullargspec(test_func)
-    else:
-      plug_argspec = inspect.getargspec(test_func)  # pylint: disable=deprecated-method
->>>>>>> 08e1d0d4
     num_defaults = len(plug_argspec.defaults or ())
     plug_args = set(plug_argspec.args[1:-num_defaults or None])
 
@@ -744,28 +635,16 @@
   @functools.wraps(func)
   def assertion_wrapper(self, phase_or_test_record, *args, **kwargs):
     if isinstance(phase_or_test_record, test_record.TestRecord):
-<<<<<<< HEAD
       original_exception = None
-=======
-      exc_info = None
->>>>>>> 08e1d0d4
       for phase_record in phase_or_test_record.phases:
         try:
           func(self, phase_record, *args, **kwargs)
           break
-<<<<<<< HEAD
         except Exception as e:  # pylint: disable=broad-except
           original_exception = e
       else:
         if original_exception is not None:
           raise original_exception
-=======
-        except Exception:  # pylint: disable=broad-except
-          exc_info = sys.exc_info()
-      else:
-        if exc_info:
-          six.reraise(*exc_info)
->>>>>>> 08e1d0d4
     elif isinstance(phase_or_test_record, test_record.PhaseRecord):
       func(self, phase_or_test_record, *args, **kwargs)
     else:
@@ -800,7 +679,6 @@
     # will be available here.
     # "Any" hint below needed because pytype doesn't like heterogeneous values.
     self.plugs = {}  # type: Any
-<<<<<<< HEAD
 
   def auto_mock_plugs(self, *plug_types: Type[plugs.BasePlug]):
     """Specifies plugs that may be automatically mocked if needed.
@@ -848,55 +726,6 @@
                             phase_diagnoses=None):
     """Executes the provided Test or Phase, returning corresponding record.
 
-=======
-
-  def auto_mock_plugs(self, *plug_types: Type[plugs.BasePlug]):
-    """Specifies plugs that may be automatically mocked if needed.
-
-    Can be called from setUp, or from inside a test case.
-
-    Plug mocks created by this method will not be used if set directly in the
-    `plug` attribute in this instance. Mocks use autospec and spec_set, and so
-    this method should not be used for plugs where this isn't desired.
-
-    Args:
-      *plug_types: Plug classes for which mocks should be used.
-    """
-    for plug_type in plug_types:
-      if plug_type in self.plugs:
-        logging.info(
-            'Plug "%s" already has mock in self.plugs; skipping '
-            'automatic mock', plug_type.__name__)
-        continue
-      self.plugs[plug_type] = mock.create_autospec(
-          plug_type, spec_set=True, instance=True)
-
-  @typing.overload
-  def execute_phase_or_test(
-      self,
-      phase_or_test: test_descriptor.Test,
-      phase_user_defined_state: None = None,  # Only supported for phases.
-      phase_diagnoses: None = None,  # Only supported for phases.
-  ) -> test_record.TestRecord:
-    ...
-
-  @typing.overload
-  def execute_phase_or_test(
-      self,
-      phase_or_test: phase_descriptor.PhaseT,
-      # Pytype does not correctly support heterogeneous dict values, hence Any.
-      phase_user_defined_state: Optional[Any] = None,
-      phase_diagnoses: Optional[Iterable[diagnoses_lib.Diagnosis]] = None,
-  ) -> test_record.PhaseRecord:
-    ...
-
-  def execute_phase_or_test(self,
-                            phase_or_test,
-                            phase_user_defined_state=None,
-                            phase_diagnoses=None):
-    """Executes the provided Test or Phase, returning corresponding record.
-
->>>>>>> 08e1d0d4
     Args:
       phase_or_test: The Test or phase to execute.
       phase_user_defined_state: If specified, a dictionary that will be added to
