# Copyright 2014 Google Inc. All Rights Reserved.

# Licensed under the Apache License, Version 2.0 (the "License");
# you may not use this file except in compliance with the License.
# You may obtain a copy of the License at

#     http://www.apache.org/licenses/LICENSE-2.0

# Unless required by applicable law or agreed to in writing, software
# distributed under the License is distributed on an "AS IS" BASIS,
# WITHOUT WARRANTIES OR CONDITIONS OF ANY KIND, either express or implied.
# See the License for the specific language governing permissions and
# limitations under the License.


"""The main OpenHTF entry point."""

import argparse
import collections
import copy
import functools
import inspect
import itertools
import json
import logging
import pkg_resources
import signal
import socket
import sys
import textwrap
import threading
from types import LambdaType
import uuid
import weakref
<<<<<<< HEAD

from enum import Enum
import mutablerecords
=======
from types import LambdaType

from enum import Enum
import colorama
import mutablerecords
import six
>>>>>>> d0563a06

from openhtf import plugs
from openhtf.core import phase_executor
from openhtf.core import station_api
from openhtf.core import test_record
from openhtf.core.measurements import Dimension
from openhtf.core.measurements import Measurement
from openhtf.core.measurements import measures
from openhtf.core.monitors import monitors
from openhtf.core.phase_descriptor import PhaseDescriptor
from openhtf.core.phase_descriptor import PhaseOptions
from openhtf.core.phase_descriptor import PhaseResult
from openhtf.core.test_descriptor import Test
from openhtf.core.test_descriptor import TestApi
from openhtf.core.test_descriptor import TestDescriptor
from openhtf.plugs import plug
from openhtf.util import conf
from openhtf.util import console_output
from openhtf.util import data
from openhtf.util import functions
from openhtf.util import logs
from openhtf.util import units

# TODO:  TestPhase is used for legacy reasons and should be deprecated.
TestPhase = PhaseOptions  # pylint: disable=invalid-name


def get_version():
  """Return the version string of the 'openhtf' package.

  Note: the version number doesn't seem to get properly set when using ipython.
  """
  try:
    return pkg_resources.get_distribution('openhtf')
  except pkg_resources.DistributionNotFound:
    return 'Unknown - Perhaps openhtf was not installed via setup.py or pip.'

<<<<<<< HEAD
__version__ = get_version()
=======
  TEST_INSTANCES = weakref.WeakValueDictionary()

  def __init__(self, *phases, **metadata):
    # Some sanity checks on special metadata keys we automatically fill in.
    if 'config' in metadata:
      raise KeyError(
          'Invalid metadata key "config", it will be automatically populated.')

    self.created_time_millis = util.time_millis()
    self.last_run_time_millis = None
    self._test_options = TestOptions()
    self._lock = threading.Lock()
    self._executor = None
    self._test_desc = TestDescriptor(
        phases, test_record.CodeInfo.uncaptured(), metadata)

    if conf.capture_source:
      # First, we copy the phases with the real CodeInfo for them.
      phases = [
        mutablerecords.CopyRecord(
            phase, code_info=test_record.CodeInfo.for_function(phase.func))
        for phase in self._test_desc.phases]

      # Then we replace the TestDescriptor with one that stores the test
      # module's CodeInfo as well as our newly copied phases.
      code_info = test_record.CodeInfo.for_module_from_stack(levels_up=2)
      self._test_desc = self._test_desc._replace(
          code_info=code_info, phases=phases)

    # Make sure configure() gets called at least once before Execute().  The
    # user might call configure() again to override options, but we don't want
    # to force them to if they want to use defaults.  For default values, see
    # the class definition of TestOptions.
    if 'test_name' in metadata:
      # Allow legacy metadata key for specifying test name.
      self.configure(name=metadata['test_name'])
    else:
      self.configure()

    # This is a noop if the server is already running, otherwise start it now
    # that we have at least one Test instance.
    station_api.start_server()

  @classmethod
  def from_uid(cls, test_uid):
    """Get Test by UID.

    Returns: Test object, given by UID.

    Raises:
      UnrecognizedTestUidError: If the test_uid is not recognized.
    """
    test = cls.TEST_INSTANCES.get(test_uid)
    if not test:
      raise UnrecognizedTestUidError('Test UID %s not recognized' % test_uid)
    return test

  @property
  def uid(self):
    if self._executor is not None:
      return self._executor.uid

  def make_uid(self):
    """Returns the next test execution's UID.

    This identifier must be unique but trackable across invocations of
    execute(). Therefore, it's made of three parts separated by ':'
    * Process-specific (decided on process start up)
    * Test descriptor-specific (decided on descriptor creation)
    * Execution-specific (decided on test start)
    """
    return ':'.join([
        station_api.STATION_API.UID, self.descriptor.uid, uuid.uuid4().hex[:16]])

  @property
  def descriptor(self):
    """Static data about this test, does not change across Execute() calls."""
    return self._test_desc

  @property
  def state(self):
    """Transient state info about the currently executing test, or None."""
    with self._lock:
      if self._executor:
        return self._executor.test_state

  def get_option(self, option):
    return getattr(self._test_options, option)

  def add_output_callbacks(self, *callbacks):
    """Add the given function as an output module to this test."""
    self._test_options.output_callbacks.extend(callbacks)

  def configure(self, **kwargs):
    """Update test-wide configuration options. See TestOptions for docs."""
    # These internally ensure they are safe to call multiple times with no weird
    # side effects.
    known_args, _ = create_arg_parser(add_help=True).parse_known_args()
    if known_args.config_help:
      sys.stdout.write(conf.help_text)
      sys.exit(0)
    logs.configure_cli_logging()
    for key, value in six.iteritems(kwargs):
      setattr(self._test_options, key, value)

  @classmethod
  def handle_sig_int(cls, *_):
    if cls.TEST_INSTANCES:
      _LOG.error('Received SIGINT, stopping all tests.')
      for test in cls.TEST_INSTANCES.values():
        test.stop_from_sig_int()
    station_api.stop_server()
    # The default SIGINT handler does this. If we don't, then nobody above
    # us is notified of the event. This will raise this exception in the main
    # thread.
    raise KeyboardInterrupt()

  def stop_from_sig_int(self):
    """Stop test execution as abruptly as we can, only in response to SIGINT."""
    with self._lock:
      _LOG.error('Stopping %s due to SIGINT', self)
      if self._executor:
        # TestState str()'s nicely to a descriptive string, so let's log that
        # just for good measure.
        _LOG.error('Test state: %s', self._executor.test_state)
        self._executor.stop()

  def execute(self, test_start=None):
    """Starts the framework and executes the given test.

    Args:
      test_start: Either a trigger phase for starting the test, or a function
                  that returns a DUT ID. If neither is provided, defaults to not
                  setting the DUT ID.
    """
    # Lock this section so we don't .stop() the executor between instantiating
    # it and .Start()'ing it, doing so does weird things to the executor state.
    with self._lock:
      # Sanity check to make sure someone isn't doing something weird like
      # trying to Execute() the same test twice in two separate threads.  We
      # hold the lock between here and Start()'ing the executor to guarantee
      # that only one thread is successfully executing the test.
      if self._executor:
        raise InvalidTestStateError('Test already running', self._executor)

      # Snapshot some things we care about and store them.
      self._test_desc.metadata['test_name'] = self._test_options.name
      self._test_desc.metadata['config'] = conf._asdict()
      self.last_run_time_millis = util.time_millis()

      if isinstance(test_start, LambdaType):
        @TestPhase()
        def trigger_phase(test):
          test.test_record.dut_id = test_start()
        trigger = trigger_phase
      else:
        trigger = test_start

      if conf.capture_source:
        trigger.code_info = test_record.CodeInfo.for_function(trigger.func)

      self._executor = core.TestExecutor(
          self._test_desc, self.make_uid(), trigger,
          self._test_options.default_dut_id,
          self._test_options.teardown_function,
          self._test_options.failure_exceptions)
      _LOG.info('Executing test: %s', self.descriptor.code_info.name)
      self.TEST_INSTANCES[self.uid] = self
      self._executor.start()

    try:
      self._executor.wait()
    finally:
      try:
        final_state = self._executor.finalize()

        _LOG.debug('Test completed for %s, outputting now.',
                   final_state.test_record.metadata['test_name'])
        for output_cb in self._test_options.output_callbacks:
          try:
            output_cb(final_state.test_record)
          except Exception:  # pylint: disable=broad-except
            _LOG.error(
                'Output callback %s raised; continuing anyway', output_cb)
        # Make sure the final outcome of the test is printed last and in a
        # noticeable color so it doesn't get scrolled off the screen or missed.
        if final_state.test_record.outcome == test_record.Outcome.ERROR:
          for detail in final_state.test_record.outcome_details:
            console_output.error_print(detail.description)
        else:
          colors = collections.defaultdict(lambda: 'colorama.Style.BRIGHT')
          colors[test_record.Outcome.PASS] = ''.join((colorama.Style.BRIGHT,
                                                      colorama.Fore.GREEN))
          colors[test_record.Outcome.FAIL] = ''.join((colorama.Style.BRIGHT,
                                                      colorama.Fore.RED))
          msg_template = "test: {name}  outcome: {color}{outcome}{rst}"
          console_output.banner_print(msg_template.format(
              name=final_state.test_record.metadata['test_name'],
              color=colors[final_state.test_record.outcome],
              outcome=final_state.test_record.outcome.name,
              rst=colorama.Style.RESET_ALL))
      finally:
        del self.TEST_INSTANCES[self.uid]
        self._executor = None

    return final_state.test_record.outcome == test_record.Outcome.PASS


class TestOptions(mutablerecords.Record('TestOptions', [], {
    'name': 'openhtf_test',
    'output_callbacks': list,
    'teardown_function': None,
    'failure_exceptions': list,
    'default_dut_id': 'UNKNOWN_DUT',
})):
  """Class encapsulating various tunable knobs for Tests and their defaults.

  name: The name of the test to be put into the metadata.
  output_callbacks: List of output callbacks to run, typically it's better to
      use add_output_callbacks(), but you can pass [] here to reset them.
  teardown_function: Function to run at teardown.  We pass the same arguments to
      it as a phase.
  failure_exceptions: Exceptions to cause a test FAIL instead of ERROR. When a
      test run exits early due to an exception, the run will be marked as a FAIL
      if the raised exception matches one of the types in this list. Otherwise,
      the run is marked as ERROR.
  default_dut_id: The DUT ID that will be used if the start trigger and all
      subsequent phases fail to set one.
  """


class TestDescriptor(collections.namedtuple(
    'TestDescriptor', ['phases', 'code_info', 'metadata', 'uid'])):
  """An object that represents the reusable portions of an OpenHTF test.

  This object encapsulates the static test information that is set once and used
  by the framework along the way.

  Attributes:
    phases: The phases to execute for this Test.
    metadata: Any metadata that should be associated with test records.
    code_info: Information about the module that created the Test.
    uid: UID for this test.
  """

  def __new__(cls, phases, code_info, metadata):
    phases = [PhaseDescriptor.wrap_or_copy(phase) for phase in phases]
    return super(TestDescriptor, cls).__new__(
        cls, phases, code_info, metadata, uid=uuid.uuid4().hex[:16])

  @property
  def plug_types(self):
    """Returns set of plug types required by this test."""
    return {plug.cls for phase in self.phases for plug in phase.plugs}


def create_arg_parser(add_help=False):
  """Creates an argparse.ArgumentParser for parsing command line flags.

  If you want to add arguments, create your own with this as a parent:

  >>> parser = argparse.ArgumentParser(
          'My args title', parents=[openhtf.create_arg_parser()])
  >>> parser.parse_args()
  """
  parser = argparse.ArgumentParser('OpenHTF-based testing', parents=[
      conf.ARG_PARSER, logs.ARG_PARSER, phase_executor.ARG_PARSER],
      add_help=add_help)
  parser.add_argument(
      '--config-help', action='store_true',
      help='Instead of executing the test, simply print all available config '
      'keys and their description strings.')
  return parser


# Result of a phase.
#
# These values can be returned by a test phase to control what the framework
# does after the phase.
PhaseResult = Enum('PhaseResult', [
    # Causes the framework to process the phase measurement outcomes and execute
    # the next phase.
    'CONTINUE',
    # Causes the framework to mark the phase with a fail outcome and execute the
    # next phase.
    'FAIL_AND_CONTINUE',
    # Causes the framework to execute the same phase again, ignoring the
    # measurement outcomes for this instance. If returned more than the phase's
    # repeat_limit option, this will be treated as a STOP.
    'REPEAT',
    # Causes the framework to ignore the measurement outcomes and execute the
    # next phase.  The phase is still logged, unlike with run_if.
    'SKIP',
    # Causes the framework to stop executing, indicating a failure.
    'STOP'
])


class PhaseOptions(mutablerecords.Record('PhaseOptions', [], {
    'name': None, 'timeout_s': None, 'run_if': None, 'requires_state': None,
    'repeat_limit': None})):
  """Options used to override default test phase behaviors.

  Attributes:
    name: Override for the name of the phase. Can be formatted in several
        different ways as defined in util.format_string.
    timeout_s: Timeout to use for the phase, in seconds.
    run_if: Callback that decides whether to run the phase or not; if not run,
        the phase will also not be logged.
    requires_state: If True, pass the whole TestState into the first argument,
        otherwise only the TestApi will be passed in.  This is useful if a
        phase needs to wrap another phase for some reason, as
        PhaseDescriptors can only be invoked with a TestState instance.
    repeat_limit:  Maximum number of repeats.  None indicates a phase will
        be repeated infinitely as long as PhaseResult.REPEAT is returned.

  Example Usages:
    @PhaseOptions(timeout_s=1)
    def PhaseFunc(test):
      pass

    @PhaseOptions(name='Phase({port})')
    def PhaseFunc(test, port, other_info):
      pass
  """

  def format_strings(self, **kwargs):
    """String substitution of name."""
    return mutablerecords.CopyRecord(
        self, name=util.format_string(self.name, kwargs))

  def update(self, **kwargs):
    for key, value in six.iteritems(kwargs):
      if key not in self.__slots__:
        raise AttributeError('Type %s does not have attribute %s' % (
            type(self).__name__, key))
      setattr(self, key, value)

  def __call__(self, phase_func):
    phase = PhaseDescriptor.wrap_or_copy(phase_func)
    for attr in self.__slots__:
      value = getattr(self, attr)
      if value is not None:
        setattr(phase.options, attr, value)
    return phase

TestPhase = PhaseOptions


class PhasePlug(mutablerecords.Record(
    'PhasePlug', ['name', 'cls'], {'update_kwargs': True})):
  """Information about the use of a plug in a phase."""


class PhaseDescriptor(mutablerecords.Record(
    'PhaseDescriptor', ['func'],
    {'options': PhaseOptions, 'plugs': list, 'measurements': list,
     'extra_kwargs': dict, 'code_info': test_record.CodeInfo.uncaptured()})):
  """Phase function and related information.

  Attributes:
    func: Function to be called (with TestApi as first argument).
    options: PhaseOptions instance.
    plugs: List of PhasePlug instances.
    measurements: List of Measurement objects.
    extra_kwargs: Keyword arguments that will be passed to the function.
    code_info: Info about the source code of func.
  """

  @classmethod
  def wrap_or_copy(cls, func, **options):
    """Return a new PhaseDescriptor from the given function or instance.

    We want to return a new copy so that you can reuse a phase with different
    options, plugs, measurements, etc.

    Args:
      func: A phase function or PhaseDescriptor instance.
      **options: Options to update on the result.

    Returns:
      A new PhaseDescriptor object.
    """
    if isinstance(func, cls):
      # We want to copy so that a phase can be reused with different options
      # or kwargs.  See with_args() below for more details.
      retval = mutablerecords.CopyRecord(func)
    else:
      retval = cls(func)
    retval.options.update(**options)
    return retval

  def _asdict(self):
    asdict = {
        key: data.convert_to_base_types(getattr(self, key), ignore_keys=('cls',))
        for key in self.optional_attributes
    }
    asdict.update(name=self.name, doc=self.doc)
    return asdict

  @property
  def name(self):
    return self.options.name or self.func.__name__

  @property
  def doc(self):
    return self.func.__doc__

  def with_args(self, **kwargs):
    """Send these keyword-arguments to the phase when called."""
    # Make a copy so we can have multiple of the same phase with different args
    # in the same test.
    new_info = mutablerecords.CopyRecord(self)
    new_info.options = new_info.options.format_strings(**kwargs)
    new_info.extra_kwargs.update(kwargs)
    new_info.measurements = [m.with_args(**kwargs) for m in self.measurements]
    return new_info

  def with_plugs(self, **subplugs):
    """Substitute plugs for placeholders for this phase."""
    plugs_by_name = {plug.name: plug for plug in self.plugs}
    new_plugs = dict(plugs_by_name)

    for name, sub_class in six.iteritems(subplugs):
      original_plug = plugs_by_name.get(name)
      accept_substitute = True
      if original_plug is None:
        accept_substitute = False
      elif isinstance(original_plug.cls, plugs.PlugPlaceholder):
        accept_substitute = issubclass(sub_class, original_plug.cls.base_class)
      else:
        # Check __dict__ to see if the attribute is explicitly defined in the
        # class, rather than being defined in a parent class.
        accept_substitute = ('auto_placeholder' in original_plug.cls.__dict__
                             and original_plug.cls.auto_placeholder
                             and issubclass(sub_class, original_plug.cls))

      if not accept_substitute:
        raise plugs.InvalidPlugError(
            'Could not find valid placeholder for substitute plug %s '
            'required for phase %s' % (name, self.name))
      new_plugs[name] = mutablerecords.CopyRecord(original_plug, cls=sub_class)

    return mutablerecords.CopyRecord(
        self,
        plugs=list(new_plugs.values()),
        options=self.options.format_strings(**subplugs),
        measurements=[m.with_args(**subplugs) for m in self.measurements])

  def __call__(self, test_state):
    """Invoke this Phase, passing in the appropriate args.

    By default, an openhtf.TestApi is passed as the first positional arg, but if
    the 'requires_state' option is set, then a test_state.TestState is passed
    instead. If no positional args are expected, then neither is passed in. In
    any case, keyword args are passed in based on extra_kwargs, set via
    with_args(), combined with plugs (plugs override extra_kwargs).

    Args:
      test_state: test_state.TestState for the currently executing Test.

    Returns:
      The return value from calling the underlying function.
    """
    kwargs = dict(self.extra_kwargs)
    kwargs.update(test_state.plug_manager.provide_plugs(
        (plug.name, plug.cls) for plug in self.plugs if plug.update_kwargs))

    if sys.version_info[0] < 3:
      arg_info = inspect.getargspec(self.func)
      keywords = arg_info.keywords
    else:
      arg_info = inspect.getfullargspec(self.func)
      keywords = arg_info.varkw
    # Pass in test_api if the phase takes *args, or **kwargs with at least 1
    # positional, or more positional args than we have keyword args.
    if arg_info.varargs or (keywords and len(arg_info.args) >= 1) or (
        len(arg_info.args) > len(kwargs)):
      # Underlying function has room for test_api as an arg. If it doesn't
      # expect it but we miscounted args, we'll get another error farther down.
      # Update test_state's logger so that it's a phase-specific one.
      test_state.logger = logging.getLogger(
          '.'.join((logs.get_record_logger_for(test_state.execution_uid).name,
                    'phase', self.name)))
      return self.func(
          test_state if self.options.requires_state else test_state.test_api,
          **kwargs)
    return self.func(**kwargs)


class RemotePhaseDescriptor(mutablerecords.Record('RemotePhaseDescriptor', [
    'id', 'name', 'doc'], PhaseDescriptor.optional_attributes)):
  """Representation of a PhaseDescriptor on a remote test (see station_api).

  This is static information attached to a RemoteTest.  It's defined here to
  avoid a circular dependency with station_api.
  """


class TestApi(collections.namedtuple('TestApi', [
    'logger', 'state', 'test_record', 'measurements', 'attachments',
    'attach', 'attach_from_file', 'get_measurement', 'get_attachment',
    'notify_update'])):
  """Class passed to test phases as the first argument.

  Attributes:
    dut_id: This attribute provides getter and setter access to the DUT ID
        of the device under test by the currently running openhtf.Test.  A
        non-empty DUT ID *must* be set by the end of a test, or no output
        will be produced.  It may be set via return value from a callable
        test_start argument to openhtf.Test.Execute(), or may be set in a
        test phase via this attribute.

    logger: A Python Logger instance that can be used to log to the resulting
        TestRecord.  This object supports all the usual log levels, and
        outputs to stdout (configurable) and the frontend via the Station
        API, if it's enabled, in addition to the 'log_records' attribute
        of the final TestRecord output by the running test.

    measurements: A measurements.Collection object used to get/set
        measurement values.  See util/measurements.py for more implementation
        details, but in the simple case, set measurements directly as
        attributes on this object (see examples/measurements.py for examples).

    state: A dict (initially empty) that is persisted across test phases (but
        resets for every invokation of Execute() on an openhtf.Test).  This
        can be used for any test-wide state you need to persist across phases.
        Use this with caution, however, as it is not persisted in the output
        TestRecord or displayed on the web frontend in any way.

    test_record: A reference to the output TestRecord for the currently
        running openhtf.Test.  Direct access to this attribute is *strongly*
        discouraged, but provided as a catch-all for interfaces not otherwise
        provided by TestApi.  If you find yourself using this, please file a
        feature request for an alternative at:
          https://github.com/google/openhtf/issues/new

  Callable Attributes:
    attach: Attach binary data to the test, see TestState.attach().

    attach_from_file: Attach binary data from a file, see
        TestState.attach_from_file().

    get_attachment:  Get copy of attachment contents from current or previous
        phase, see TestState.get_attachement.

    get_measurement: Get copy of a measurement from a current or previous phase,
        see TestState.get_measurement().

    notify_update: Notify any frontends of an interesting update. Typically
        this is automatically called internally when interesting things happen,
        but it can be called by the user (takes no args), for instance if
        modifying test_record directly.



  Read-only Attributes:
    attachments: Dict mapping attachment name to test_record.Attachment
        instance containing the data that was attached (and the MIME type
        that was assumed based on extension, if any).  Only attachments
        that have been attached in the current phase show up here, and this
        attribute should not be modified directly; use TestApi.attach() or
        TestApi.attach_from_file() instead.
  """
  @property
  def dut_id(self):
    return self.test_record.dut_id

  @dut_id.setter
  def dut_id(self, dut_id):
    if self.test_record.dut_id:
      self.logger.warning('Overriding previous DUT ID "%s" with "%s".',
                          self.test_record.dut_id, dut_id)
    self.test_record.dut_id = dut_id
    self.notify_update()

>>>>>>> d0563a06

# Register signal handler to stop all tests on SIGINT.
signal.signal(signal.SIGINT, Test.handle_sig_int)<|MERGE_RESOLUTION|>--- conflicted
+++ resolved
@@ -32,18 +32,6 @@
 from types import LambdaType
 import uuid
 import weakref
-<<<<<<< HEAD
-
-from enum import Enum
-import mutablerecords
-=======
-from types import LambdaType
-
-from enum import Enum
-import colorama
-import mutablerecords
-import six
->>>>>>> d0563a06
 
 from openhtf import plugs
 from openhtf.core import phase_executor
@@ -66,6 +54,7 @@
 from openhtf.util import functions
 from openhtf.util import logs
 from openhtf.util import units
+import six
 
 # TODO:  TestPhase is used for legacy reasons and should be deprecated.
 TestPhase = PhaseOptions  # pylint: disable=invalid-name
@@ -81,586 +70,7 @@
   except pkg_resources.DistributionNotFound:
     return 'Unknown - Perhaps openhtf was not installed via setup.py or pip.'
 
-<<<<<<< HEAD
 __version__ = get_version()
-=======
-  TEST_INSTANCES = weakref.WeakValueDictionary()
-
-  def __init__(self, *phases, **metadata):
-    # Some sanity checks on special metadata keys we automatically fill in.
-    if 'config' in metadata:
-      raise KeyError(
-          'Invalid metadata key "config", it will be automatically populated.')
-
-    self.created_time_millis = util.time_millis()
-    self.last_run_time_millis = None
-    self._test_options = TestOptions()
-    self._lock = threading.Lock()
-    self._executor = None
-    self._test_desc = TestDescriptor(
-        phases, test_record.CodeInfo.uncaptured(), metadata)
-
-    if conf.capture_source:
-      # First, we copy the phases with the real CodeInfo for them.
-      phases = [
-        mutablerecords.CopyRecord(
-            phase, code_info=test_record.CodeInfo.for_function(phase.func))
-        for phase in self._test_desc.phases]
-
-      # Then we replace the TestDescriptor with one that stores the test
-      # module's CodeInfo as well as our newly copied phases.
-      code_info = test_record.CodeInfo.for_module_from_stack(levels_up=2)
-      self._test_desc = self._test_desc._replace(
-          code_info=code_info, phases=phases)
-
-    # Make sure configure() gets called at least once before Execute().  The
-    # user might call configure() again to override options, but we don't want
-    # to force them to if they want to use defaults.  For default values, see
-    # the class definition of TestOptions.
-    if 'test_name' in metadata:
-      # Allow legacy metadata key for specifying test name.
-      self.configure(name=metadata['test_name'])
-    else:
-      self.configure()
-
-    # This is a noop if the server is already running, otherwise start it now
-    # that we have at least one Test instance.
-    station_api.start_server()
-
-  @classmethod
-  def from_uid(cls, test_uid):
-    """Get Test by UID.
-
-    Returns: Test object, given by UID.
-
-    Raises:
-      UnrecognizedTestUidError: If the test_uid is not recognized.
-    """
-    test = cls.TEST_INSTANCES.get(test_uid)
-    if not test:
-      raise UnrecognizedTestUidError('Test UID %s not recognized' % test_uid)
-    return test
-
-  @property
-  def uid(self):
-    if self._executor is not None:
-      return self._executor.uid
-
-  def make_uid(self):
-    """Returns the next test execution's UID.
-
-    This identifier must be unique but trackable across invocations of
-    execute(). Therefore, it's made of three parts separated by ':'
-    * Process-specific (decided on process start up)
-    * Test descriptor-specific (decided on descriptor creation)
-    * Execution-specific (decided on test start)
-    """
-    return ':'.join([
-        station_api.STATION_API.UID, self.descriptor.uid, uuid.uuid4().hex[:16]])
-
-  @property
-  def descriptor(self):
-    """Static data about this test, does not change across Execute() calls."""
-    return self._test_desc
-
-  @property
-  def state(self):
-    """Transient state info about the currently executing test, or None."""
-    with self._lock:
-      if self._executor:
-        return self._executor.test_state
-
-  def get_option(self, option):
-    return getattr(self._test_options, option)
-
-  def add_output_callbacks(self, *callbacks):
-    """Add the given function as an output module to this test."""
-    self._test_options.output_callbacks.extend(callbacks)
-
-  def configure(self, **kwargs):
-    """Update test-wide configuration options. See TestOptions for docs."""
-    # These internally ensure they are safe to call multiple times with no weird
-    # side effects.
-    known_args, _ = create_arg_parser(add_help=True).parse_known_args()
-    if known_args.config_help:
-      sys.stdout.write(conf.help_text)
-      sys.exit(0)
-    logs.configure_cli_logging()
-    for key, value in six.iteritems(kwargs):
-      setattr(self._test_options, key, value)
-
-  @classmethod
-  def handle_sig_int(cls, *_):
-    if cls.TEST_INSTANCES:
-      _LOG.error('Received SIGINT, stopping all tests.')
-      for test in cls.TEST_INSTANCES.values():
-        test.stop_from_sig_int()
-    station_api.stop_server()
-    # The default SIGINT handler does this. If we don't, then nobody above
-    # us is notified of the event. This will raise this exception in the main
-    # thread.
-    raise KeyboardInterrupt()
-
-  def stop_from_sig_int(self):
-    """Stop test execution as abruptly as we can, only in response to SIGINT."""
-    with self._lock:
-      _LOG.error('Stopping %s due to SIGINT', self)
-      if self._executor:
-        # TestState str()'s nicely to a descriptive string, so let's log that
-        # just for good measure.
-        _LOG.error('Test state: %s', self._executor.test_state)
-        self._executor.stop()
-
-  def execute(self, test_start=None):
-    """Starts the framework and executes the given test.
-
-    Args:
-      test_start: Either a trigger phase for starting the test, or a function
-                  that returns a DUT ID. If neither is provided, defaults to not
-                  setting the DUT ID.
-    """
-    # Lock this section so we don't .stop() the executor between instantiating
-    # it and .Start()'ing it, doing so does weird things to the executor state.
-    with self._lock:
-      # Sanity check to make sure someone isn't doing something weird like
-      # trying to Execute() the same test twice in two separate threads.  We
-      # hold the lock between here and Start()'ing the executor to guarantee
-      # that only one thread is successfully executing the test.
-      if self._executor:
-        raise InvalidTestStateError('Test already running', self._executor)
-
-      # Snapshot some things we care about and store them.
-      self._test_desc.metadata['test_name'] = self._test_options.name
-      self._test_desc.metadata['config'] = conf._asdict()
-      self.last_run_time_millis = util.time_millis()
-
-      if isinstance(test_start, LambdaType):
-        @TestPhase()
-        def trigger_phase(test):
-          test.test_record.dut_id = test_start()
-        trigger = trigger_phase
-      else:
-        trigger = test_start
-
-      if conf.capture_source:
-        trigger.code_info = test_record.CodeInfo.for_function(trigger.func)
-
-      self._executor = core.TestExecutor(
-          self._test_desc, self.make_uid(), trigger,
-          self._test_options.default_dut_id,
-          self._test_options.teardown_function,
-          self._test_options.failure_exceptions)
-      _LOG.info('Executing test: %s', self.descriptor.code_info.name)
-      self.TEST_INSTANCES[self.uid] = self
-      self._executor.start()
-
-    try:
-      self._executor.wait()
-    finally:
-      try:
-        final_state = self._executor.finalize()
-
-        _LOG.debug('Test completed for %s, outputting now.',
-                   final_state.test_record.metadata['test_name'])
-        for output_cb in self._test_options.output_callbacks:
-          try:
-            output_cb(final_state.test_record)
-          except Exception:  # pylint: disable=broad-except
-            _LOG.error(
-                'Output callback %s raised; continuing anyway', output_cb)
-        # Make sure the final outcome of the test is printed last and in a
-        # noticeable color so it doesn't get scrolled off the screen or missed.
-        if final_state.test_record.outcome == test_record.Outcome.ERROR:
-          for detail in final_state.test_record.outcome_details:
-            console_output.error_print(detail.description)
-        else:
-          colors = collections.defaultdict(lambda: 'colorama.Style.BRIGHT')
-          colors[test_record.Outcome.PASS] = ''.join((colorama.Style.BRIGHT,
-                                                      colorama.Fore.GREEN))
-          colors[test_record.Outcome.FAIL] = ''.join((colorama.Style.BRIGHT,
-                                                      colorama.Fore.RED))
-          msg_template = "test: {name}  outcome: {color}{outcome}{rst}"
-          console_output.banner_print(msg_template.format(
-              name=final_state.test_record.metadata['test_name'],
-              color=colors[final_state.test_record.outcome],
-              outcome=final_state.test_record.outcome.name,
-              rst=colorama.Style.RESET_ALL))
-      finally:
-        del self.TEST_INSTANCES[self.uid]
-        self._executor = None
-
-    return final_state.test_record.outcome == test_record.Outcome.PASS
-
-
-class TestOptions(mutablerecords.Record('TestOptions', [], {
-    'name': 'openhtf_test',
-    'output_callbacks': list,
-    'teardown_function': None,
-    'failure_exceptions': list,
-    'default_dut_id': 'UNKNOWN_DUT',
-})):
-  """Class encapsulating various tunable knobs for Tests and their defaults.
-
-  name: The name of the test to be put into the metadata.
-  output_callbacks: List of output callbacks to run, typically it's better to
-      use add_output_callbacks(), but you can pass [] here to reset them.
-  teardown_function: Function to run at teardown.  We pass the same arguments to
-      it as a phase.
-  failure_exceptions: Exceptions to cause a test FAIL instead of ERROR. When a
-      test run exits early due to an exception, the run will be marked as a FAIL
-      if the raised exception matches one of the types in this list. Otherwise,
-      the run is marked as ERROR.
-  default_dut_id: The DUT ID that will be used if the start trigger and all
-      subsequent phases fail to set one.
-  """
-
-
-class TestDescriptor(collections.namedtuple(
-    'TestDescriptor', ['phases', 'code_info', 'metadata', 'uid'])):
-  """An object that represents the reusable portions of an OpenHTF test.
-
-  This object encapsulates the static test information that is set once and used
-  by the framework along the way.
-
-  Attributes:
-    phases: The phases to execute for this Test.
-    metadata: Any metadata that should be associated with test records.
-    code_info: Information about the module that created the Test.
-    uid: UID for this test.
-  """
-
-  def __new__(cls, phases, code_info, metadata):
-    phases = [PhaseDescriptor.wrap_or_copy(phase) for phase in phases]
-    return super(TestDescriptor, cls).__new__(
-        cls, phases, code_info, metadata, uid=uuid.uuid4().hex[:16])
-
-  @property
-  def plug_types(self):
-    """Returns set of plug types required by this test."""
-    return {plug.cls for phase in self.phases for plug in phase.plugs}
-
-
-def create_arg_parser(add_help=False):
-  """Creates an argparse.ArgumentParser for parsing command line flags.
-
-  If you want to add arguments, create your own with this as a parent:
-
-  >>> parser = argparse.ArgumentParser(
-          'My args title', parents=[openhtf.create_arg_parser()])
-  >>> parser.parse_args()
-  """
-  parser = argparse.ArgumentParser('OpenHTF-based testing', parents=[
-      conf.ARG_PARSER, logs.ARG_PARSER, phase_executor.ARG_PARSER],
-      add_help=add_help)
-  parser.add_argument(
-      '--config-help', action='store_true',
-      help='Instead of executing the test, simply print all available config '
-      'keys and their description strings.')
-  return parser
-
-
-# Result of a phase.
-#
-# These values can be returned by a test phase to control what the framework
-# does after the phase.
-PhaseResult = Enum('PhaseResult', [
-    # Causes the framework to process the phase measurement outcomes and execute
-    # the next phase.
-    'CONTINUE',
-    # Causes the framework to mark the phase with a fail outcome and execute the
-    # next phase.
-    'FAIL_AND_CONTINUE',
-    # Causes the framework to execute the same phase again, ignoring the
-    # measurement outcomes for this instance. If returned more than the phase's
-    # repeat_limit option, this will be treated as a STOP.
-    'REPEAT',
-    # Causes the framework to ignore the measurement outcomes and execute the
-    # next phase.  The phase is still logged, unlike with run_if.
-    'SKIP',
-    # Causes the framework to stop executing, indicating a failure.
-    'STOP'
-])
-
-
-class PhaseOptions(mutablerecords.Record('PhaseOptions', [], {
-    'name': None, 'timeout_s': None, 'run_if': None, 'requires_state': None,
-    'repeat_limit': None})):
-  """Options used to override default test phase behaviors.
-
-  Attributes:
-    name: Override for the name of the phase. Can be formatted in several
-        different ways as defined in util.format_string.
-    timeout_s: Timeout to use for the phase, in seconds.
-    run_if: Callback that decides whether to run the phase or not; if not run,
-        the phase will also not be logged.
-    requires_state: If True, pass the whole TestState into the first argument,
-        otherwise only the TestApi will be passed in.  This is useful if a
-        phase needs to wrap another phase for some reason, as
-        PhaseDescriptors can only be invoked with a TestState instance.
-    repeat_limit:  Maximum number of repeats.  None indicates a phase will
-        be repeated infinitely as long as PhaseResult.REPEAT is returned.
-
-  Example Usages:
-    @PhaseOptions(timeout_s=1)
-    def PhaseFunc(test):
-      pass
-
-    @PhaseOptions(name='Phase({port})')
-    def PhaseFunc(test, port, other_info):
-      pass
-  """
-
-  def format_strings(self, **kwargs):
-    """String substitution of name."""
-    return mutablerecords.CopyRecord(
-        self, name=util.format_string(self.name, kwargs))
-
-  def update(self, **kwargs):
-    for key, value in six.iteritems(kwargs):
-      if key not in self.__slots__:
-        raise AttributeError('Type %s does not have attribute %s' % (
-            type(self).__name__, key))
-      setattr(self, key, value)
-
-  def __call__(self, phase_func):
-    phase = PhaseDescriptor.wrap_or_copy(phase_func)
-    for attr in self.__slots__:
-      value = getattr(self, attr)
-      if value is not None:
-        setattr(phase.options, attr, value)
-    return phase
-
-TestPhase = PhaseOptions
-
-
-class PhasePlug(mutablerecords.Record(
-    'PhasePlug', ['name', 'cls'], {'update_kwargs': True})):
-  """Information about the use of a plug in a phase."""
-
-
-class PhaseDescriptor(mutablerecords.Record(
-    'PhaseDescriptor', ['func'],
-    {'options': PhaseOptions, 'plugs': list, 'measurements': list,
-     'extra_kwargs': dict, 'code_info': test_record.CodeInfo.uncaptured()})):
-  """Phase function and related information.
-
-  Attributes:
-    func: Function to be called (with TestApi as first argument).
-    options: PhaseOptions instance.
-    plugs: List of PhasePlug instances.
-    measurements: List of Measurement objects.
-    extra_kwargs: Keyword arguments that will be passed to the function.
-    code_info: Info about the source code of func.
-  """
-
-  @classmethod
-  def wrap_or_copy(cls, func, **options):
-    """Return a new PhaseDescriptor from the given function or instance.
-
-    We want to return a new copy so that you can reuse a phase with different
-    options, plugs, measurements, etc.
-
-    Args:
-      func: A phase function or PhaseDescriptor instance.
-      **options: Options to update on the result.
-
-    Returns:
-      A new PhaseDescriptor object.
-    """
-    if isinstance(func, cls):
-      # We want to copy so that a phase can be reused with different options
-      # or kwargs.  See with_args() below for more details.
-      retval = mutablerecords.CopyRecord(func)
-    else:
-      retval = cls(func)
-    retval.options.update(**options)
-    return retval
-
-  def _asdict(self):
-    asdict = {
-        key: data.convert_to_base_types(getattr(self, key), ignore_keys=('cls',))
-        for key in self.optional_attributes
-    }
-    asdict.update(name=self.name, doc=self.doc)
-    return asdict
-
-  @property
-  def name(self):
-    return self.options.name or self.func.__name__
-
-  @property
-  def doc(self):
-    return self.func.__doc__
-
-  def with_args(self, **kwargs):
-    """Send these keyword-arguments to the phase when called."""
-    # Make a copy so we can have multiple of the same phase with different args
-    # in the same test.
-    new_info = mutablerecords.CopyRecord(self)
-    new_info.options = new_info.options.format_strings(**kwargs)
-    new_info.extra_kwargs.update(kwargs)
-    new_info.measurements = [m.with_args(**kwargs) for m in self.measurements]
-    return new_info
-
-  def with_plugs(self, **subplugs):
-    """Substitute plugs for placeholders for this phase."""
-    plugs_by_name = {plug.name: plug for plug in self.plugs}
-    new_plugs = dict(plugs_by_name)
-
-    for name, sub_class in six.iteritems(subplugs):
-      original_plug = plugs_by_name.get(name)
-      accept_substitute = True
-      if original_plug is None:
-        accept_substitute = False
-      elif isinstance(original_plug.cls, plugs.PlugPlaceholder):
-        accept_substitute = issubclass(sub_class, original_plug.cls.base_class)
-      else:
-        # Check __dict__ to see if the attribute is explicitly defined in the
-        # class, rather than being defined in a parent class.
-        accept_substitute = ('auto_placeholder' in original_plug.cls.__dict__
-                             and original_plug.cls.auto_placeholder
-                             and issubclass(sub_class, original_plug.cls))
-
-      if not accept_substitute:
-        raise plugs.InvalidPlugError(
-            'Could not find valid placeholder for substitute plug %s '
-            'required for phase %s' % (name, self.name))
-      new_plugs[name] = mutablerecords.CopyRecord(original_plug, cls=sub_class)
-
-    return mutablerecords.CopyRecord(
-        self,
-        plugs=list(new_plugs.values()),
-        options=self.options.format_strings(**subplugs),
-        measurements=[m.with_args(**subplugs) for m in self.measurements])
-
-  def __call__(self, test_state):
-    """Invoke this Phase, passing in the appropriate args.
-
-    By default, an openhtf.TestApi is passed as the first positional arg, but if
-    the 'requires_state' option is set, then a test_state.TestState is passed
-    instead. If no positional args are expected, then neither is passed in. In
-    any case, keyword args are passed in based on extra_kwargs, set via
-    with_args(), combined with plugs (plugs override extra_kwargs).
-
-    Args:
-      test_state: test_state.TestState for the currently executing Test.
-
-    Returns:
-      The return value from calling the underlying function.
-    """
-    kwargs = dict(self.extra_kwargs)
-    kwargs.update(test_state.plug_manager.provide_plugs(
-        (plug.name, plug.cls) for plug in self.plugs if plug.update_kwargs))
-
-    if sys.version_info[0] < 3:
-      arg_info = inspect.getargspec(self.func)
-      keywords = arg_info.keywords
-    else:
-      arg_info = inspect.getfullargspec(self.func)
-      keywords = arg_info.varkw
-    # Pass in test_api if the phase takes *args, or **kwargs with at least 1
-    # positional, or more positional args than we have keyword args.
-    if arg_info.varargs or (keywords and len(arg_info.args) >= 1) or (
-        len(arg_info.args) > len(kwargs)):
-      # Underlying function has room for test_api as an arg. If it doesn't
-      # expect it but we miscounted args, we'll get another error farther down.
-      # Update test_state's logger so that it's a phase-specific one.
-      test_state.logger = logging.getLogger(
-          '.'.join((logs.get_record_logger_for(test_state.execution_uid).name,
-                    'phase', self.name)))
-      return self.func(
-          test_state if self.options.requires_state else test_state.test_api,
-          **kwargs)
-    return self.func(**kwargs)
-
-
-class RemotePhaseDescriptor(mutablerecords.Record('RemotePhaseDescriptor', [
-    'id', 'name', 'doc'], PhaseDescriptor.optional_attributes)):
-  """Representation of a PhaseDescriptor on a remote test (see station_api).
-
-  This is static information attached to a RemoteTest.  It's defined here to
-  avoid a circular dependency with station_api.
-  """
-
-
-class TestApi(collections.namedtuple('TestApi', [
-    'logger', 'state', 'test_record', 'measurements', 'attachments',
-    'attach', 'attach_from_file', 'get_measurement', 'get_attachment',
-    'notify_update'])):
-  """Class passed to test phases as the first argument.
-
-  Attributes:
-    dut_id: This attribute provides getter and setter access to the DUT ID
-        of the device under test by the currently running openhtf.Test.  A
-        non-empty DUT ID *must* be set by the end of a test, or no output
-        will be produced.  It may be set via return value from a callable
-        test_start argument to openhtf.Test.Execute(), or may be set in a
-        test phase via this attribute.
-
-    logger: A Python Logger instance that can be used to log to the resulting
-        TestRecord.  This object supports all the usual log levels, and
-        outputs to stdout (configurable) and the frontend via the Station
-        API, if it's enabled, in addition to the 'log_records' attribute
-        of the final TestRecord output by the running test.
-
-    measurements: A measurements.Collection object used to get/set
-        measurement values.  See util/measurements.py for more implementation
-        details, but in the simple case, set measurements directly as
-        attributes on this object (see examples/measurements.py for examples).
-
-    state: A dict (initially empty) that is persisted across test phases (but
-        resets for every invokation of Execute() on an openhtf.Test).  This
-        can be used for any test-wide state you need to persist across phases.
-        Use this with caution, however, as it is not persisted in the output
-        TestRecord or displayed on the web frontend in any way.
-
-    test_record: A reference to the output TestRecord for the currently
-        running openhtf.Test.  Direct access to this attribute is *strongly*
-        discouraged, but provided as a catch-all for interfaces not otherwise
-        provided by TestApi.  If you find yourself using this, please file a
-        feature request for an alternative at:
-          https://github.com/google/openhtf/issues/new
-
-  Callable Attributes:
-    attach: Attach binary data to the test, see TestState.attach().
-
-    attach_from_file: Attach binary data from a file, see
-        TestState.attach_from_file().
-
-    get_attachment:  Get copy of attachment contents from current or previous
-        phase, see TestState.get_attachement.
-
-    get_measurement: Get copy of a measurement from a current or previous phase,
-        see TestState.get_measurement().
-
-    notify_update: Notify any frontends of an interesting update. Typically
-        this is automatically called internally when interesting things happen,
-        but it can be called by the user (takes no args), for instance if
-        modifying test_record directly.
-
-
-
-  Read-only Attributes:
-    attachments: Dict mapping attachment name to test_record.Attachment
-        instance containing the data that was attached (and the MIME type
-        that was assumed based on extension, if any).  Only attachments
-        that have been attached in the current phase show up here, and this
-        attribute should not be modified directly; use TestApi.attach() or
-        TestApi.attach_from_file() instead.
-  """
-  @property
-  def dut_id(self):
-    return self.test_record.dut_id
-
-  @dut_id.setter
-  def dut_id(self, dut_id):
-    if self.test_record.dut_id:
-      self.logger.warning('Overriding previous DUT ID "%s" with "%s".',
-                          self.test_record.dut_id, dut_id)
-    self.test_record.dut_id = dut_id
-    self.notify_update()
-
->>>>>>> d0563a06
 
 # Register signal handler to stop all tests on SIGINT.
 signal.signal(signal.SIGINT, Test.handle_sig_int)