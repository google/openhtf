# Copyright 2014 Google Inc. All Rights Reserved.

# Licensed under the Apache License, Version 2.0 (the "License");
# you may not use this file except in compliance with the License.
# You may obtain a copy of the License at

#     http://www.apache.org/licenses/LICENSE-2.0

# Unless required by applicable law or agreed to in writing, software
# distributed under the License is distributed on an "AS IS" BASIS,
# WITHOUT WARRANTIES OR CONDITIONS OF ANY KIND, either express or implied.
# See the License for the specific language governing permissions and
# limitations under the License.


"""The main OpenHTF entry point."""

import inspect
import itertools
import logging
import os
import signal
import socket
import sys
from json import JSONEncoder

import gflags
import mutablerecords

from openhtf import conf
from openhtf import exe
from openhtf import plugs
from openhtf import util
from openhtf.exe import test_state
from openhtf.exe import triggers
from openhtf.io import http_api
from openhtf.io import rundata
from openhtf.util import measurements
from datetime import datetime

__version__ = util.get_version()


FLAGS = gflags.FLAGS
<<<<<<< HEAD
=======
gflags.DEFINE_enum('verbosity', 'warning', ['debug', 'info', 'warning', 'error', 'critical'], 'verbosity level')
gflags.DEFINE_boolean('quiet', False, '')
gflags.DEFINE_string('log_file', '', 'log files')
gflags.DEFINE_enum('log_level', 'warning', ['debug', 'info', 'warning', 'error', 'critical'], 'log level')

FLAGS(sys.argv)
>>>>>>> d1483e0a


def Setup_logger():
  htflogger = logging.getLogger('OpenHTF')
  htflogger.propagate = False
  htflogger.setLevel(logging.DEBUG)
  formatter = logging.Formatter('%(asctime)s - %(levelname)s - %(message)s')

  if FLAGS.log_file:
    try:
      cur_time = datetime.utcnow().strftime('%Y-%m-%d-%H:%M:%S.%f')[:-3]
      fh = logging.FileHandler(FLAGS.log_file + cur_time)
      fh.setFormatter(formatter)
      fh.setLevel(FLAGS.log_level.upper())
      htflogger.addHandler(fh)
    except:
      print "log file error:", sys.exc_info()[0]  # think for windows output
    
  if not FLAGS.quiet:
    sh = logging.StreamHandler(stream=sys.stdout)
    sh.setFormatter(formatter)
    sh.setLevel(FLAGS.verbosity.upper())
    htflogger.addHandler(sh)

class InvalidTestPhaseError(Exception):
  """Raised when an invalid method is decorated."""

Setup_logger()
_LOG = logging.getLogger('OpenHTF')

class OutputToJSON(JSONEncoder):
  """Return an output callback that writes JSON Test Records.

  An example filename_pattern might be:
    '/data/test_records/%(dut_id)s.%(start_time_millis)s'

  To use this output mechanism:
    test = openhtf.Test(PhaseOne, PhaseTwo)
    test.AddOutputCallback(openhtf.OutputToJson(
        '/data/test_records/%(dut_id)s.%(start_time_millis)s'))

  Args:
    filename_pattern: A format string specifying the filename to write to,
      will be formatted with the Test Record as a dictionary.
  """

  def __init__(self, filename_pattern, **kwargs):
    super(OutputToJSON, self).__init__(**kwargs)
    self.filename_pattern = filename_pattern

  def default(self, obj):
    # Handle a few custom objects that end up in our output.
    if isinstance(obj, BaseException):
      # Just repr exceptions.
      return repr(obj)
    if isinstance(obj, conf.Config):
      return obj.dictionary
    if obj in test_state.TestState.State:
      return str(obj)
    return super(OutputToJSON, self).default(obj)

  def __call__(self, test_record):  # pylint: disable=invalid-name
    as_dict = util.convert_to_dict(test_record)
    with open(self.filename_pattern % as_dict, 'w') as f:  # pylint: disable=invalid-name
      f.write(self.encode(as_dict))


def TestPhase(timeout_s=None, run_if=None):  # pylint: disable=invalid-name
  """Decorator to wrap a test phase function with the given options.

  Args:
    timeout_s: Timeout to use for the phase, in seconds.
    run_if: Callback that decides whether to run the phase or not.  The
      callback will be passed the phase_data the phase would be run with.

  Returns:
    A wrapper function that takes a phase_func and returns a
        TestPhaseInfo for it with the given options set.
  """

  def Wrap(phase_func):  # pylint: disable=invalid-name
    """Attach the given options to the phase_func."""

    # Test Phases must take at least one argument (the phase data tuple).
    if len(inspect.getargspec(phase_func).args) < 1:
      raise InvalidTestPhaseError(phase_func, 'Not enough args')

    if timeout_s is not None:
      phase_func.timeout_s = timeout_s
    if run_if is not None:
      phase_func.run_if = run_if
    return phase_func
  return Wrap


class Test(object):
  """An object that represents an OpenHTF test.

  This object encapsulates the static test state including an ordered tuple of
  phases to execute.

  Args:
    *phases: The ordered list of phases to execute for this test.
  """

  def __init__(self, *phases):
    """Creates a new Test to be executed.
    Args:
      *phases: The ordered list of phases to execute for this test.
    """
    self.loop = False
    self.phases = phases
    self.output_callbacks = []

    # Pull some metadata from the frame in which this Test was created.
    frame_record = inspect.stack()[1]
    self.filename = os.path.basename(frame_record[1])
    self.docstring = inspect.getdoc(inspect.getmodule(frame_record[0]))
    self.code = inspect.getsource(frame_record[0])
    for phase in self.phases:
      phase.is_phase_func = True
      while hasattr(phase, 'wraps'):
        phase = phase.wraps
        phase.is_phase_func = True

  @property
  def plug_type_map(self):
    """Returns dict mapping name to plug type for all phases."""
    plug_type_map = {}
    for plug, plug_type in itertools.chain.from_iterable(
        phase.plugs.iteritems() for phase in self.phases
        if hasattr(phase, 'plugs')):
      if (plug in plug_type_map and
          plug_type is not plug_type_map[plug]):
        raise plugs.DuplicatePlugError(
            'Duplicate plug with different type: %s' % plug)
      plug_type_map[plug] = plug_type
    return plug_type_map

  def AddOutputCallback(self, callback):
    """Add the given function as an output module to this test."""
    self.output_callbacks.append(callback)

  def OutputTestRecord(self, test_record):
    """Feed the record of this test to all output modules."""
    for output_cb in self.output_callbacks:
      output_cb(test_record)

  def Execute(self, loop=None, test_start=triggers.AutoStart,
              test_stop=triggers.AutoStop):
    """Start the OpenHTF framework running with the given test.

    Executes this test, iterating over self.phases and executing them.

    Example:

      def PhaseOne(test):
        # Integrate more widgets

      def PhaseTwo(test):
        # Analyze widget integration status

      Test(PhaseOne, PhaseTwo).Execute()

    Returns:
      None when the test framework has exited.
    """
    try:
      FLAGS(sys.argv)  # parse flags
    except gflags.FlagsError, e:  # pylint: disable=invalid-name
      print '%s\nUsage: %s ARGS\n%s' % (e, sys.argv[0], FLAGS)
      sys.exit(1)

    if loop is not None:
      self.loop = loop
    conf.Load()

    config = conf.Config()
    rundata.RunData(config.station_id,
                    self.filename,
                    socket.gethostname(),
                    FLAGS.http_port,
                    os.getpid()).SaveToFile(FLAGS.rundir)
<<<<<<< HEAD

    logging.info('Executing test: %s', self.filename)
=======
  
    _LOG.info('Executing test: %s', self.filename)
>>>>>>> d1483e0a
    executor = exe.TestExecutor(config, self, test_start, test_stop)
    server = http_api.Server(executor)

    def sigint_handler(*dummy):
      """Handle SIGINT by stopping running executor and handler."""
      print "Received SIGINT. Stopping everything."
      executor.Stop()
      server.Stop()
    signal.signal(signal.SIGINT, sigint_handler)

    server.Start()
    executor.Start()

    executor.Wait()
    server.Stop()
    return<|MERGE_RESOLUTION|>--- conflicted
+++ resolved
@@ -36,50 +36,16 @@
 from openhtf.io import http_api
 from openhtf.io import rundata
 from openhtf.util import measurements
-from datetime import datetime
-
+
+
+FLAGS = gflags.FLAGS
 __version__ = util.get_version()
-
-
-FLAGS = gflags.FLAGS
-<<<<<<< HEAD
-=======
-gflags.DEFINE_enum('verbosity', 'warning', ['debug', 'info', 'warning', 'error', 'critical'], 'verbosity level')
-gflags.DEFINE_boolean('quiet', False, '')
-gflags.DEFINE_string('log_file', '', 'log files')
-gflags.DEFINE_enum('log_level', 'warning', ['debug', 'info', 'warning', 'error', 'critical'], 'log level')
-
-FLAGS(sys.argv)
->>>>>>> d1483e0a
-
-
-def Setup_logger():
-  htflogger = logging.getLogger('OpenHTF')
-  htflogger.propagate = False
-  htflogger.setLevel(logging.DEBUG)
-  formatter = logging.Formatter('%(asctime)s - %(levelname)s - %(message)s')
-
-  if FLAGS.log_file:
-    try:
-      cur_time = datetime.utcnow().strftime('%Y-%m-%d-%H:%M:%S.%f')[:-3]
-      fh = logging.FileHandler(FLAGS.log_file + cur_time)
-      fh.setFormatter(formatter)
-      fh.setLevel(FLAGS.log_level.upper())
-      htflogger.addHandler(fh)
-    except:
-      print "log file error:", sys.exc_info()[0]  # think for windows output
-    
-  if not FLAGS.quiet:
-    sh = logging.StreamHandler(stream=sys.stdout)
-    sh.setFormatter(formatter)
-    sh.setLevel(FLAGS.verbosity.upper())
-    htflogger.addHandler(sh)
+_LOG = logging.getLogger(__name__)
+
 
 class InvalidTestPhaseError(Exception):
   """Raised when an invalid method is decorated."""
 
-Setup_logger()
-_LOG = logging.getLogger('OpenHTF')
 
 class OutputToJSON(JSONEncoder):
   """Return an output callback that writes JSON Test Records.
@@ -224,6 +190,8 @@
       print '%s\nUsage: %s ARGS\n%s' % (e, sys.argv[0], FLAGS)
       sys.exit(1)
 
+    util.setup_logger()
+
     if loop is not None:
       self.loop = loop
     conf.Load()
@@ -234,13 +202,8 @@
                     socket.gethostname(),
                     FLAGS.http_port,
                     os.getpid()).SaveToFile(FLAGS.rundir)
-<<<<<<< HEAD
-
-    logging.info('Executing test: %s', self.filename)
-=======
-  
+
     _LOG.info('Executing test: %s', self.filename)
->>>>>>> d1483e0a
     executor = exe.TestExecutor(config, self, test_start, test_stop)
     server = http_api.Server(executor)
 
