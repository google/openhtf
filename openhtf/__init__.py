--- conflicted
+++ resolved
@@ -15,11 +15,8 @@
 
 import importlib.metadata
 import signal
-<<<<<<< HEAD
 import sys
 import typing
-=======
->>>>>>> 0e4f7c4f
 
 from openhtf.core import phase_executor
 from openhtf.core import test_record
