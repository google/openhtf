# Copyright 2014 Google Inc. All Rights Reserved.

# Licensed under the Apache License, Version 2.0 (the "License");
# you may not use this file except in compliance with the License.
# You may obtain a copy of the License at

#     http://www.apache.org/licenses/LICENSE-2.0

# Unless required by applicable law or agreed to in writing, software
# distributed under the License is distributed on an "AS IS" BASIS,
# WITHOUT WARRANTIES OR CONDITIONS OF ANY KIND, either express or implied.
# See the License for the specific language governing permissions and
# limitations under the License.


"""The main OpenHTF entry point."""

import inspect
import itertools
import logging
import os
import signal
import socket
import sys

import gflags
import mutablerecords

from openhtf import conf
from openhtf import exe
from openhtf import plugs
from openhtf import util
from openhtf.exe import triggers
from openhtf.io import http_api
from openhtf.io import rundata
from openhtf.util import measurements, logs


FLAGS = gflags.FLAGS
__version__ = util.get_version()
_LOG = logging.getLogger(__name__)


class InvalidTestPhaseError(Exception):
  """Raised when an invalid method is decorated."""


<<<<<<< HEAD
def TestPhase(timeout_s=None, run_if=None):  # pylint: disable=invalid-name
  """Decorator to wrap a test phase function with the given options.

  Args:
=======
class OutputToJSON(JSONEncoder):
  """Return an output callback that writes JSON Test Records.

  An example filename_pattern might be:
    '/data/test_records/%(dut_id)s.%(start_time_millis)s'

  To use this output mechanism:
    test = openhtf.Test(PhaseOne, PhaseTwo)
    test.AddOutputCallback(openhtf.OutputToJson(
        '/data/test_records/%(dut_id)s.%(start_time_millis)s'))

  Args:
    filename_pattern: A format string specifying the filename to write to,
      will be formatted with the Test Record as a dictionary.
  """

  def __init__(self, filename_pattern, **kwargs):
    super(OutputToJSON, self).__init__(**kwargs)
    self.filename_pattern = filename_pattern

  def default(self, obj):
    # Handle a few custom objects that end up in our output.
    if isinstance(obj, BaseException):
      # Just repr exceptions.
      return repr(obj)
    if isinstance(obj, conf.Config):
      return obj.dictionary
    if obj in test_state.TestState.State:
      return str(obj)
    return super(OutputToJSON, self).default(obj)

  def __call__(self, test_record):  # pylint: disable=invalid-name
    as_dict = util.convert_to_dict(test_record)
    with open(self.filename_pattern % as_dict, 'w') as f:  # pylint: disable=invalid-name
      f.write(self.encode(as_dict))


class TestPhaseOptions(mutablerecords.Record(
    'TestPhaseOptions', [], {'timeout_s': None, 'run_if': None})):
  """
  Attributes:
>>>>>>> 0cf103ed
    timeout_s: Timeout to use for the phase, in seconds.
    run_if: Callback that decides whether to run the phase or not.  The
      callback will be passed the phase_data the phase would be run with.

  Example Usage:
    @TestPhaseOptions(timeout_s=1)
    def PhaseFunc(test):
      pass
  """

  def __call__(self, phase_func):
    phase = TestPhaseInfo.WrapOrReturn(phase_func)
    phase.options = self
    return phase

PhasePlug = mutablerecords.Record('PhasePlug', ['name', 'cls', 'update_kwargs'])


class TestPhaseInfo(mutablerecords.Record(
    'TestPhaseInfo', ['func', 'source'],
    {'options': TestPhaseOptions, 'plugs': list, 'measurements': list})):
  """TestPhase function and related information.

  Attributes:
    func: Function to be called (with phase_data as first argument).
    source: Source code of func.
    options: TestPhaseOptions instance.
    plugs: List of PhasePlug instances.
    measurements: List of Measurement objects.
  """

  @classmethod
  def WrapOrReturn(cls, func):
    if not isinstance(func, cls):
      func = cls(func, inspect.getsource(func))
    return func

  def __call__(self, phase_data):
    plug_kwargs = {plug.name: phase_data.plugs[plug.name]
                   for plug in self.plugs if plug.update_kwargs}
    arg_info = inspect.getargspec(self.func)
    if len(arg_info.args) == len(plug_kwargs) and not arg_info.varargs:
      # Underlying function has no room for phase_data as an arg. If it expects
      # it but miscounted arguments, we'll get another error farther down.
      return self.func(**plug_kwargs)
    return self.func(phase_data, **plug_kwargs)


class Test(object):
  """An object that represents an OpenHTF test.

  This object encapsulates the static test state including an ordered tuple of
  phases to execute.

  Args:
    *phases: The ordered list of phases to execute for this test.
  """

  def __init__(self, *phases):
    """Creates a new Test to be executed.

    Args:
      *phases: The ordered list of phases to execute for this test.
    """
    self.loop = False
    self.phases = [TestPhaseInfo.WrapOrReturn(phase) for phase in phases]
    self.output_callbacks = []

    # Pull some metadata from the frame in which this Test was created.
    frame_record = inspect.stack()[1]
    self.filename = os.path.basename(frame_record[1])
    self.docstring = inspect.getdoc(inspect.getmodule(frame_record[0]))
    self.code = inspect.getsource(frame_record[0])

  @property
  def plug_type_map(self):
    """Returns dict mapping name to plug type for all phases."""
    plug_type_map = {}
    for plug, plug_type in itertools.chain.from_iterable(
        ((plug.name, plug.cls) for plug in phase.plugs)
        for phase in self.phases):
      if (plug in plug_type_map and
          plug_type is not plug_type_map[plug]):
        raise plugs.DuplicatePlugError(
            'Duplicate plug with different type: %s' % plug)
      plug_type_map[plug] = plug_type
    return plug_type_map

  def AddOutputCallback(self, callback):
    """Add the given function as an output module to this test."""
    self.output_callbacks.append(callback)

  def OutputTestRecord(self, test_record):
    """Feed the record of this test to all output modules."""
    for output_cb in self.output_callbacks:
      output_cb(test_record)

  def Execute(self, loop=None, test_start=triggers.AutoStart,
              test_stop=triggers.AutoStop):
    """Start the OpenHTF framework running with the given test.

    Executes this test, iterating over self.phases and executing them.

    Example:

      def PhaseOne(test):
        # Integrate more widgets

      def PhaseTwo(test):
        # Analyze widget integration status

      Test(PhaseOne, PhaseTwo).Execute()

    Returns:
      None when the test framework has exited.
    """
    try:
      FLAGS(sys.argv)  # parse flags
    except gflags.FlagsError, e:  # pylint: disable=invalid-name
      print '%s\nUsage: %s ARGS\n%s' % (e, sys.argv[0], FLAGS)
      sys.exit(1)

    logs.setup_logger()

    if loop is not None:
      self.loop = loop
    conf.Load()

    config = conf.Config()
    rundata.RunData(config.station_id,
                    self.filename,
                    socket.gethostname(),
                    FLAGS.http_port,
                    os.getpid()).SaveToFile(FLAGS.rundir)

    _LOG.info('Executing test: %s', self.filename)
    executor = exe.TestExecutor(config, self, test_start, test_stop)
    server = http_api.Server(executor)

    def sigint_handler(*dummy):
      """Handle SIGINT by stopping running executor and handler."""
      print "Received SIGINT. Stopping everything."
      executor.Stop()
      server.Stop()
    signal.signal(signal.SIGINT, sigint_handler)

    server.Start()
    executor.Start()

    executor.Wait()
    server.Stop()
    return<|MERGE_RESOLUTION|>--- conflicted
+++ resolved
@@ -45,54 +45,10 @@
   """Raised when an invalid method is decorated."""
 
 
-<<<<<<< HEAD
-def TestPhase(timeout_s=None, run_if=None):  # pylint: disable=invalid-name
-  """Decorator to wrap a test phase function with the given options.
-
-  Args:
-=======
-class OutputToJSON(JSONEncoder):
-  """Return an output callback that writes JSON Test Records.
-
-  An example filename_pattern might be:
-    '/data/test_records/%(dut_id)s.%(start_time_millis)s'
-
-  To use this output mechanism:
-    test = openhtf.Test(PhaseOne, PhaseTwo)
-    test.AddOutputCallback(openhtf.OutputToJson(
-        '/data/test_records/%(dut_id)s.%(start_time_millis)s'))
-
-  Args:
-    filename_pattern: A format string specifying the filename to write to,
-      will be formatted with the Test Record as a dictionary.
-  """
-
-  def __init__(self, filename_pattern, **kwargs):
-    super(OutputToJSON, self).__init__(**kwargs)
-    self.filename_pattern = filename_pattern
-
-  def default(self, obj):
-    # Handle a few custom objects that end up in our output.
-    if isinstance(obj, BaseException):
-      # Just repr exceptions.
-      return repr(obj)
-    if isinstance(obj, conf.Config):
-      return obj.dictionary
-    if obj in test_state.TestState.State:
-      return str(obj)
-    return super(OutputToJSON, self).default(obj)
-
-  def __call__(self, test_record):  # pylint: disable=invalid-name
-    as_dict = util.convert_to_dict(test_record)
-    with open(self.filename_pattern % as_dict, 'w') as f:  # pylint: disable=invalid-name
-      f.write(self.encode(as_dict))
-
-
 class TestPhaseOptions(mutablerecords.Record(
     'TestPhaseOptions', [], {'timeout_s': None, 'run_if': None})):
   """
   Attributes:
->>>>>>> 0cf103ed
     timeout_s: Timeout to use for the phase, in seconds.
     run_if: Callback that decides whether to run the phase or not.  The
       callback will be passed the phase_data the phase would be run with.
