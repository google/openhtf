--- conflicted
+++ resolved
@@ -44,11 +44,8 @@
 from openhtf.core import test_executor
 from openhtf.core import test_record as htf_test_record
 from openhtf.core import test_state
-<<<<<<< HEAD
 from openhtf.core.dut_id import DutIdentifier
 
-=======
->>>>>>> 0e4f7c4f
 from openhtf.util import configuration
 from openhtf.util import console_output
 from openhtf.util import logs
