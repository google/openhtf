--- conflicted
+++ resolved
@@ -521,17 +521,8 @@
       ctime_millis = test_dict['created_time_millis']
       if (test_uid not in self.cached_tests or
           ctime_millis != self.cached_tests[test_uid].created_time_millis):
-<<<<<<< HEAD
-        try:
-          updated_tests[test_uid] = RemoteTest(
-              self.make_proxy, self._shared_proxy, self._history, **test_dict)
-        except Exception as e:
-          # TODO(madsci): catch real exceptions here.
-          raise
-=======
         updated_tests[test_uid] = RemoteTest(
             self.make_proxy, self._shared_proxy, self._history, **test_dict)
->>>>>>> b90153eb
       else:
         updated_tests[test_uid] = self.cached_tests[test_uid]
 
@@ -652,14 +643,10 @@
       openhtf.plugs.InvalidPlugError: The plug can't be waited on either because
           it's not in use or it's not frontend-aware.
     """
-<<<<<<< HEAD
-    test_state = openhtf.Test.from_uid(test_uid).state
-=======
     _LOG.debug('RPC:wait_for_plug_update(timeout_s=%s)', timeout_s)
-    test_state = openhtf.Test.state_by_uid(test_uid)
+    test_state = openhtf.Test.from_uid(test_uid)
     if test_state is None:
       raise TestNotRunningError('Test %s is not running.' % test_uid)
->>>>>>> b90153eb
     return test_state.plug_manager.wait_for_plug_update(
         plug_name, current_state, timeout_s)
 
@@ -712,13 +699,9 @@
           previously thought it was).
     """
     _LOG.debug('RPC:wait_for_update(timeout_s=%s)', timeout_s)
-<<<<<<< HEAD
     state = openhtf.Test.from_uid(test_uid).state
-=======
-    state = openhtf.Test.state_by_uid(test_uid)
 
     # Handle the case in which the test is not running.
->>>>>>> b90153eb
     if state is None:
       if remote_state_dict:
         # Remote end expected the test to be running but it's not. This is all
@@ -728,13 +711,8 @@
       # Remote end expected that the test was not running, so wait for it to
       # start.
       state = timeouts.loop_until_timeout_or_not_none(
-<<<<<<< HEAD
           timeout_s, lambda: openhtf.Test.from_uid(test_uid).state, sleep_s=.1)
-      if not state:
-=======
-          timeout_s, lambda: openhtf.Test.state_by_uid(test_uid), sleep_s=.1)
       if state is None:
->>>>>>> b90153eb
         raise UpdateTimeout(
             "No test started Execute()'ing before timeout", timeout_s)
       _LOG.debug(
@@ -790,7 +768,7 @@
   def get_frontend_aware_plug_names(self, test_uid):
     """Returns the names of frontend-aware plugs."""
     _LOG.debug('RPC:get_frontend_aware_plug_names()')
-    state = openhtf.Test.state_by_uid(test_uid)
+    state = openhtf.Test.from_uid(test_uid)
     if state is None:
       return
     return state.plug_manager.get_frontend_aware_plug_names()
