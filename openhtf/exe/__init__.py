--- conflicted
+++ resolved
@@ -27,7 +27,8 @@
 from openhtf.util import threads
 
 
-_LOG = logging.getLogger('OpenHTF')
+_LOG = logging.getLogger(__name__)
+
 
 class TestStopError(Exception):
   """Test is being stopped."""
@@ -83,16 +84,10 @@
     When this finishes, the parent loops back around and calls us again.
     """
     while True:
-<<<<<<< HEAD
       with contextlib.ExitStack() as exit_stack, \
           LogSleepSuppress() as suppressor:
-        logging.info('Starting test %s', self.test.filename)
+        _LOG.info('Starting test %s', self.test.filename)
 
-=======
-      with contextlib.ExitStack() as exit_stack, LogSleepSuppress() as suppressor:
-        _LOG.info('Starting test %s', self.test.filename)
-  
->>>>>>> d1483e0a
         self._current_exit_stack = exit_stack
         exit_stack.callback(lambda: setattr(self, '_current_exit_stack', None))
 
@@ -105,13 +100,8 @@
             plugs.PlugManager.InitializeFromTypes(
                 self.test.plug_type_map))
         exit_stack.callback(plug_manager.TearDownPlugs)
-<<<<<<< HEAD
 
-        logging.debug('Making test state and phase executor.')
-=======
-  
         _LOG.debug('Making test state and phase executor.')
->>>>>>> d1483e0a
         # Store the reason the next function can fail, then call the function.
         suppressor.failure_reason = 'Test is invalid.'
         self._test_state = test_state.TestState(
