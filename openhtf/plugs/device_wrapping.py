--- conflicted
+++ resolved
@@ -70,11 +70,7 @@
         when attribute access is attempted.
   """
 
-<<<<<<< HEAD
   verbose = True  # overwrite on subclass to disable logging_wrapper.
-=======
-  verbose = True  # overwrite on subclass to disable loggging_wrapper.
->>>>>>> 041da282
 
   def __init__(self, device):
     super(DeviceWrappingPlug, self).__init__()
@@ -109,4 +105,4 @@
       self.logger.debug(log_line)
       return attribute(*args, **kwargs)
 
-    return logging_wrapper
+    return logging_wrapper