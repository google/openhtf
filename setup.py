# Copyright 2014 Google Inc. All Rights Reserved.

# Licensed under the Apache License, Version 2.0 (the "License");
# you may not use this file except in compliance with the License.
# You may obtain a copy of the License at

#     http://www.apache.org/licenses/LICENSE-2.0

# Unless required by applicable law or agreed to in writing, software
# distributed under the License is distributed on an "AS IS" BASIS,
# WITHOUT WARRANTIES OR CONDITIONS OF ANY KIND, either express or implied.
# See the License for the specific language governing permissions and
# limitations under the License.
"""Setup script for OpenHTF."""

import errno
import glob
import os
import platform
import subprocess
import sys

# pylint: disable=g-importing-member,g-bad-import-order
from distutils.command.build import build
from distutils.command.clean import clean
from distutils.cmd import Command
from setuptools import find_packages
from setuptools import setup
from setuptools.command.test import test


class CleanCommand(clean):
  """Custom logic for the clean command."""

  def run(self):
    clean.run(self)
    targets = [
        './dist',
        './*.egg-info',
        './openhtf/output/proto/*_pb2.py',
        './openhtf/**/*.pyc',
    ]
    os.system('shopt -s globstar; rm -vrf %s' % ' '.join(targets))


class BuildProtoCommand(Command):
  """Custom setup command to build protocol buffers."""
  description = 'Builds the proto files into python files.'
  user_options = [('protoc=', None, 'Path to the protoc compiler.'),
                  ('protodir=', None, 'Path to protobuf install.'),
                  ('indir=', 'i', 'Directory containing input .proto files.'),
                  ('outdir=', 'o', 'Where to output .py files.')]

  def initialize_options(self):
    self.skip_proto = False
    try:
      prefix = subprocess.check_output(
          'pkg-config --variable prefix protobuf'.split()).strip().decode(
              'utf-8')
    except (subprocess.CalledProcessError, OSError):
      if platform.system() == 'Linux':
        # Default to /usr?
        prefix = '/usr'
      elif platform.system() in ['Mac', 'Darwin']:
        # Default to /usr/local for Homebrew
        prefix = '/usr/local'
      else:
        print('Warning: mfg-inspector output is not fully implemented for '
              'Windows. OpenHTF will be installed without it.')
        self.skip_proto = True

    maybe_protoc = os.path.join(prefix, 'bin', 'protoc')
    if os.path.isfile(maybe_protoc) and os.access(maybe_protoc, os.X_OK):
      self.protoc = maybe_protoc
    else:
      print('Warning: protoc not found at %s' % maybe_protoc)
      print('setup will attempt to run protoc with no prefix.')
      self.protoc = 'protoc'

    self.protodir = os.path.join(prefix, 'include')
    self.indir = os.getcwd()
    self.outdir = os.getcwd()

  def finalize_options(self):
    pass

  def run(self):
    if self.skip_proto:
      print('Skipping building protocol buffers.')
      return

    # Build regular proto files.
    protos = glob.glob(
        os.path.join(self.indir, 'openhtf', 'output', 'proto', '*.proto'))

    if protos:
      print('Attempting to build proto files:\n%s' % '\n'.join(protos))
      cmd = [
          self.protoc,
          '--proto_path',
          self.indir,
          '--proto_path',
          self.protodir,
          '--python_out',
          self.outdir,
      ] + protos
      try:
        subprocess.check_call(cmd)
      except OSError as e:
        if e.errno == errno.ENOENT:
          print('Could not find the protobuf compiler at \'%s\'' % self.protoc)
          if sys.platform.startswith('linux'):
            print('On many Linux systems, this is fixed by installing the '
                  '"protobuf-compiler" and "libprotobuf-dev" packages.')
          elif sys.platform == 'darwin':
            print('On Mac, protobuf is often installed via homebrew.')
        raise
      except subprocess.CalledProcessError:
        print('Could not build proto files.')
        print('This could be due to missing helper files. On many Linux '
              'systems, this is fixed by installing the '
              '"libprotobuf-dev" package.')
        raise
    else:
      print('Found no proto files to build.')


# Make building protos part of building overall.
build.sub_commands.insert(0, ('build_proto', None))

INSTALL_REQUIRES = [
    'attrs>=19.3.0',
    'colorama>=0.3.9,<1.0',
    'contextlib2>=0.5.1,<1.0',
    'dataclasses;python_version<"3.7"',
<<<<<<< HEAD
=======
    'enum34>=1.1.2,<2.0 ; python_version<"3.4"',
>>>>>>> 08e1d0d4
    'future>=0.16.0',
    'inflection',
    'mutablerecords>=0.4.1,<2.0',
    'oauth2client>=1.5.2,<2.0',
    'protobuf>=3.6.0,<4.0',
    'PyYAML>=3.13',
    'pyOpenSSL>=17.1.0,<18.0',
    'sockjs-tornado>=1.0.3,<2.0',
    'tornado>=4.3,<5.0',
<<<<<<< HEAD
=======
    'six>=1.13.0',
>>>>>>> 08e1d0d4
    'typing-extensions',
]


class PyTestCommand(test):  # pylint: disable=missing-class-docstring
  # Derived from
  # https://github.com/chainreactionmfg/cara/blob/master/setup.py
  user_options = [
      ('pytest-args=', None, 'Arguments to pass to py.test'),
      ('pytest-cov=', None, 'Enable coverage. Choose output type: '
       'term, html, xml, annotate, or multiple with comma separation'),
  ]

  def initialize_options(self):
    test.initialize_options(self)
    self.pytest_args = ['test']
    self.pytest_cov = None

  def finalize_options(self):
    test.finalize_options(self)
    self.test_args = []
    self.test_suite = True

  def run_tests(self):
    self.run_command('build_proto')

    import pytest  # pylint: disable=g-import-not-at-top
    cov = []
    if self.pytest_cov is not None:
      outputs = []
      for output in self.pytest_cov.split(','):
        outputs.extend(['--cov-report', output])
      cov = ['--cov', 'openhtf'] + outputs

    sys.argv = [sys.argv[0]]
    print('invoking pytest.main with %s' % (self.pytest_args + cov))
    sys.exit(pytest.main(self.pytest_args + cov))


setup(
    name='openhtf',
    version='1.4.4',
    description='OpenHTF, the open hardware testing framework.',
    author='John Hawley',
    author_email='madsci@google.com',
    maintainer='Joe Ethier',
    maintainer_email='jethier@google.com',
    packages=find_packages(),
    package_data={
        'openhtf': [
            'output/proto/*.proto', 'output/web_gui/dist/*.*',
            'output/web_gui/dist/css/*', 'output/web_gui/dist/js/*',
            'output/web_gui/dist/img/*', 'output/web_gui/*.*'
        ]
    },
    python_requires='>=3.6',
    cmdclass={
        'build_proto': BuildProtoCommand,
        'clean': CleanCommand,
        'test': PyTestCommand,
    },
    install_requires=INSTALL_REQUIRES,
    extras_require={
        'usb_plugs': [
            'libusb1>=1.3.0,<2.0',
            'M2Crypto>=0.22.3,<1.0',
        ],
        'update_units': ['xlrd>=1.0.0,<2.0',],
        'serial_collection_plug': ['pyserial>=3.3.0,<4.0',],
        'examples': ['pandas>=0.22.0',],
    },
    tests_require=[
        'absl-py>=0.10.0',
<<<<<<< HEAD
        # Remove max version here after we drop Python 2 support.
        'pandas>=0.22.0,<0.25.0',
        'numpy<1.17.0',
=======
        'mock>=2.0.0',
        'pandas>=0.22.0',
        'numpy',
>>>>>>> 08e1d0d4
        'pytest>=2.9.2',
        'pytest-cov>=2.2.1',
    ],
)<|MERGE_RESOLUTION|>--- conflicted
+++ resolved
@@ -133,10 +133,6 @@
     'colorama>=0.3.9,<1.0',
     'contextlib2>=0.5.1,<1.0',
     'dataclasses;python_version<"3.7"',
-<<<<<<< HEAD
-=======
-    'enum34>=1.1.2,<2.0 ; python_version<"3.4"',
->>>>>>> 08e1d0d4
     'future>=0.16.0',
     'inflection',
     'mutablerecords>=0.4.1,<2.0',
@@ -146,10 +142,6 @@
     'pyOpenSSL>=17.1.0,<18.0',
     'sockjs-tornado>=1.0.3,<2.0',
     'tornado>=4.3,<5.0',
-<<<<<<< HEAD
-=======
-    'six>=1.13.0',
->>>>>>> 08e1d0d4
     'typing-extensions',
 ]
 
@@ -223,15 +215,8 @@
     },
     tests_require=[
         'absl-py>=0.10.0',
-<<<<<<< HEAD
-        # Remove max version here after we drop Python 2 support.
-        'pandas>=0.22.0,<0.25.0',
-        'numpy<1.17.0',
-=======
-        'mock>=2.0.0',
         'pandas>=0.22.0',
         'numpy',
->>>>>>> 08e1d0d4
         'pytest>=2.9.2',
         'pytest-cov>=2.2.1',
     ],
