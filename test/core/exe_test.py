# Copyright 2015 Google Inc. All Rights Reserved.

# Licensed under the Apache License, Version 2.0 (the "License");
# you may not use this file except in compliance with the License.
# You may obtain a copy of the License at

#     http://www.apache.org/licenses/LICENSE-2.0

# Unless required by applicable law or agreed to in writing, software
# distributed under the License is distributed on an "AS IS" BASIS,
# WITHOUT WARRANTIES OR CONDITIONS OF ANY KIND, either express or implied.
# See the License for the specific language governing permissions and
# limitations under the License.
"""Unit tests for the openhtf.exe module."""

import threading
import time
import unittest

import mock

import openhtf
from openhtf import plugs
from openhtf import util
from openhtf.core import test_executor
from openhtf.core import phase_executor
from openhtf.core import test_state
from openhtf.core.test_record import Outcome

from openhtf.util import conf
from openhtf.util import logs


class UnittestPlug(plugs.BasePlug):

  return_continue_count = 4

  def __init__(self):
    self.count = 0

  def setup_cap(self):
    print('Set up the plugs instance.')

  def tear_down_cap(self):
    print('Tear down the plugs instance.')

  def do_stuff(self):
    print('Plugs-specific functionality.')

  def increment(self):
    self.count += 1
    return self.count >= self.return_continue_count


class MoreRepeatsUnittestPlug(UnittestPlug):
  return_continue_count = 100


class FailedPlugError(Exception):
  """Exception for the failed plug."""


FAIL_PLUG_MESSAGE = 'Failed'


class FailPlug(plugs.BasePlug):

  def __init__(self):
    raise FailedPlugError(FAIL_PLUG_MESSAGE)


@openhtf.PhaseOptions()
def start_phase(test):
  test.dut_id = 'DUT ID'


@openhtf.PhaseOptions()
def phase_one(test, test_plug):
  del test  # Unused.
  del test_plug  # Unused.
  time.sleep(1)
  print('phase_one completed')


@plugs.plug(test_plug=UnittestPlug)
def phase_two(test, test_plug):
  del test  # Unused.
  del test_plug  # Unused.
  time.sleep(2)
  print('phase_two completed')


@openhtf.PhaseOptions(repeat_limit=4)
@plugs.plug(test_plug=UnittestPlug.placeholder)
def phase_repeat(test, test_plug):
  del test  # Unused.
  time.sleep(.1)
  ret = test_plug.increment()
  print('phase_repeat completed for %s time' % test_plug.count)
  return openhtf.PhaseResult.CONTINUE if ret else openhtf.PhaseResult.REPEAT


@openhtf.PhaseOptions(run_if=lambda: False)
def phase_skip_from_run_if(test):
  del test  # Unused.


@openhtf.PhaseOptions()
def phase_return_skip(test):
  del test  # Unused.
  return openhtf.PhaseResult.SKIP


@openhtf.PhaseOptions()
def phase_return_fail_and_continue(test):
  del test  # Unused.
  return openhtf.PhaseResult.FAIL_AND_CONTINUE


@plugs.plug(fail=FailPlug)
def fail_plug_phase(fail):
  del fail


def blank_phase():
  pass


class TeardownError(Exception):
  pass


def teardown_fail():
  raise TeardownError()


class TestExecutorTest(unittest.TestCase):

  class TestDummyExceptionError(Exception):
    """Exception to be thrown by failure_phase."""

  def setUp(self):
    self.test_plug_type = UnittestPlug

  def test_failures(self):
    """Tests that specified exception will cause FAIL not ERROR."""

    @openhtf.PhaseOptions()
    def failure_phase(test):
      del test  # Unused.
      raise self.TestDummyExceptionError

    # Configure test to throw exception midrun, and check that this causes
    # Outcome = ERROR.
    ev = threading.Event()
    test = openhtf.Test(failure_phase)
<<<<<<< HEAD
    executor = test_executor.TestExecutor(
        test.descriptor, 'uid', start_phase, teardown_function=lambda: ev.set())  # pylint: disable=unnecessary-lambda
=======
    executor = core.TestExecutor(
        test.descriptor, 'uid', start_phase, 'dut',
        teardown_function=lambda: ev.set())  # pylint: disable=unnecessary-lambda
>>>>>>> d0563a06
    executor.start()
    executor.wait()
    record = executor.test_state.test_record
    self.assertEqual(record.outcome, Outcome.ERROR)

    # Same as above, but now specify that the TestDummyExceptionError should
    # instead be a FAIL outcome.
<<<<<<< HEAD
    executor = test_executor.TestExecutor(
        test.descriptor,
        'uid',
        start_phase,
        teardown_function=lambda: ev.set(),  # pylint: disable=unnecessary-lambda
        failure_exceptions=[self.TestDummyExceptionError])
=======
    executor = core.TestExecutor(test.descriptor, 'uid', start_phase, 'dut',
                                 teardown_function=lambda: ev.set(),  # pylint: disable=unnecessary-lambda
                                 failure_exceptions=[
                                     self.TestDummyExceptionError])
>>>>>>> d0563a06
    executor.start()
    executor.wait()
    record = executor.test_state.test_record
    self.assertEqual(record.outcome, Outcome.FAIL)

  def test_plug_map(self):
    test = openhtf.Test(phase_one, phase_two)
    self.assertIn(self.test_plug_type, test.descriptor.plug_types)

  # Mock test execution.
  def test_test_executor(self):
    mock_starter = mock.Mock(spec=test_executor.TestExecutor)
    mock_starter.start()
    mock_starter.wait()
    mock_starter.stop()

  def test_class_string(self):
    check_list = ['PhaseExecutorThread', 'phase_one']
    phase_thread = phase_executor.PhaseExecutorThread(phase_one, ' ')
    name = str(phase_thread)
    found = True
    for item in check_list:
      if item not in name:
        found = False
    if not found:
      self.assertEqual(0, 1)

  @conf.save_and_restore(cancel_timeout_s=1)
  def test_cancel_start(self):

    @openhtf.PhaseOptions()
    def cancel_phase(test):
      test.dut_id = 'DUT ID'
      # We have 'executor' because we're inside the test method's scope.
      # We have to run it in a thread to avoid getting a nasty series of
      # confusing errors:
      # If we were to stop it in this phase, it eventually causes the phase
      # to be killed using KillableThread, which raises ThreadTerminationError
      # inside here, which really raises it inside wherever executor.stop() is.
      # That leads to the stopping of the executor to get stopped itself at a
      # random point in time. To make this deterministic, we keep the phase
      # alive as long as the executor is running, which really just means that
      # the wait() call gets the error raised in it.
      inner_ev = threading.Event()
      def stop_executor():
        executor.stop()
        inner_ev.set()
      threading.Thread(target=stop_executor).start()
      inner_ev.wait(1)

    ev = threading.Event()
    test = openhtf.Test()
    # Cancel during test start phase.
<<<<<<< HEAD
    executor = test_executor.TestExecutor(
        test.descriptor,
        'uid',
        cancel_phase,
        teardown_function=lambda: ev.set())  # pylint: disable=unnecessary-lambda
=======
    executor = core.TestExecutor(test.descriptor, 'uid', cancel_phase, 'dut',
                                 teardown_function=lambda: ev.set())  # pylint: disable=unnecessary-lambda
>>>>>>> d0563a06
    executor.start()
    executor.wait()
    record = executor.test_state.test_record
    self.assertEqual(record.phases[0].name, cancel_phase.name)
    # The test will end at the same time it starts because the test never
    # actually started, we canceled it inside of test_start, resulting in a
    # short vacuous start. Start and end times should be no more than a
    # millisecond or two apart in that case.
    self.assertLess(record.end_time_millis - record.start_time_millis, 2)
    self.assertLessEqual(record.end_time_millis, util.time_millis())
    # Teardown function should not be executed.
    self.assertFalse(ev.wait(3))

  def test_cancel_phase(self):

    @openhtf.PhaseOptions()
    def cancel_phase(test):
      del test  # Unused.
      # See above cancel_phase for explanations.
      inner_ev = threading.Event()
      def stop_executor():
        executor.stop()
        inner_ev.set()
      threading.Thread(target=stop_executor).start()
      inner_ev.wait(1)

    ev = threading.Event()
    test = openhtf.Test(cancel_phase)
    # Cancel during test start phase.
<<<<<<< HEAD
    executor = test_executor.TestExecutor(
        test.descriptor, 'uid', start_phase, teardown_function=lambda: ev.set())  # pylint: disable=unnecessary-lambda
=======
    executor = core.TestExecutor(test.descriptor, 'uid', start_phase, 'dut',
                                 teardown_function=lambda: ev.set())  # pylint: disable=unnecessary-lambda
>>>>>>> d0563a06
    executor.start()
    executor.wait()
    record = executor.test_state.test_record
    self.assertEqual(record.phases[0].name, start_phase.name)
    self.assertLessEqual(record.start_time_millis, util.time_millis())
    self.assertLessEqual(record.start_time_millis, record.end_time_millis)
    self.assertLessEqual(record.end_time_millis, util.time_millis())
    # Teardown function should be executed.
    self.assertTrue(ev.wait(1))

  def test_failure_during_plug_init(self):
    ev = threading.Event()
    test = openhtf.Test(fail_plug_phase)
<<<<<<< HEAD
    executor = test_executor.TestExecutor(
        test.descriptor, 'uid', None, teardown_function=lambda: ev.set())  # pylint: disable=unnecessary-lambda
=======
    executor = core.TestExecutor(test.descriptor, 'uid', None, 'dut',
                                 teardown_function=lambda: ev.set())  # pylint: disable=unnecessary-lambda
>>>>>>> d0563a06
    executor.start()
    executor.wait()
    record = executor.test_state.test_record
    self.assertEqual(record.outcome, Outcome.ERROR)
    self.assertEqual(record.outcome_details[0].code, FailedPlugError.__name__)
    self.assertEqual(record.outcome_details[0].description, FAIL_PLUG_MESSAGE)
    # Teardown function should be executed.
    self.assertTrue(ev.wait(1))

  def test_failure_during_plug_init_with_dut_id(self):
    ev = threading.Event()
    test = openhtf.Test(fail_plug_phase)
<<<<<<< HEAD
    executor = test_executor.TestExecutor(
        test.descriptor, 'uid', start_phase, teardown_function=lambda: ev.set())  # pylint: disable=unnecessary-lambda
=======
    executor = core.TestExecutor(test.descriptor, 'uid', start_phase, 'dut',
                                 teardown_function=lambda: ev.set())  # pylint: disable=unnecessary-lambda
>>>>>>> d0563a06
    executor.start()
    executor.wait()
    record = executor.test_state.test_record
    self.assertEqual(record.outcome, Outcome.ERROR)
    self.assertEqual(record.outcome_details[0].code, FailedPlugError.__name__)
    self.assertEqual(record.outcome_details[0].description, FAIL_PLUG_MESSAGE)
    # Teardown function should be executed.
    self.assertTrue(ev.wait(1))

  def test_failure_during_start_phase_plug_init(self):
    def never_gonna_run_phase():
      ev2.set()

    ev = threading.Event()
    ev2 = threading.Event()

    test = openhtf.Test(never_gonna_run_phase)
<<<<<<< HEAD
    executor = test_executor.TestExecutor(
        test.descriptor,
        'uid',
        fail_plug_phase,
        teardown_function=lambda: ev.set())  # pylint: disable=unnecessary-lambda
=======
    executor = core.TestExecutor(test.descriptor, 'uid', fail_plug_phase, 'dut',
                                 teardown_function=lambda: ev.set())  # pylint: disable=unnecessary-lambda
>>>>>>> d0563a06
    executor.start()
    executor.wait()
    record = executor.test_state.test_record
    self.assertEqual(record.outcome, Outcome.ERROR)
    self.assertEqual(record.outcome_details[0].code, FailedPlugError.__name__)
    self.assertEqual(record.outcome_details[0].description, FAIL_PLUG_MESSAGE)
    # Teardown function should *NOT* be executed.
    self.assertFalse(ev.is_set())
    self.assertFalse(ev2.is_set())

  def test_error_during_teardown(self):
    test = openhtf.Test(blank_phase)
<<<<<<< HEAD
    executor = test_executor.TestExecutor(
        test.descriptor, 'uid', start_phase, teardown_function=teardown_fail)
=======
    executor = core.TestExecutor(test.descriptor, 'uid', start_phase, 'dut',
                                 teardown_function=teardown_fail)
>>>>>>> d0563a06
    executor.start()
    executor.wait()
    record = executor.test_state.test_record
    self.assertEqual(record.outcome, Outcome.ERROR)
    self.assertEqual(record.outcome_details[0].code, TeardownError.__name__)

  def test_log_during_teardown(self):
    message = 'hello'

    def teardown_log(test):
      test.logger.info(message)

    test = openhtf.Test(blank_phase)
<<<<<<< HEAD
    executor = test_executor.TestExecutor(
        test.descriptor, 'uid', start_phase, teardown_function=teardown_log)
=======
    executor = core.TestExecutor(test.descriptor, 'uid', start_phase, 'dut',
                                 teardown_function=teardown_log)
>>>>>>> d0563a06
    executor.start()
    executor.wait()
    record = executor.test_state.test_record
    self.assertEqual(record.outcome, Outcome.PASS)
    log_records = [log_record for log_record in record.log_records
                   if log_record.message == message]
    self.assertTrue(log_records)


class TestPhaseExecutor(unittest.TestCase):

  def setUp(self):
<<<<<<< HEAD
    self.test_state = mock.MagicMock(spec=test_state.TestState,
                                     plug_manager=plugs.PlugManager(),
                                     logger=mock.MagicMock())
=======
    self.test_state = mock.MagicMock(
        spec=TestState,
        plug_manager=plugs.PlugManager(logger_name='mock.logger.for.openhtf'),
        execution_uid='01234567890')
>>>>>>> d0563a06
    self.test_state.plug_manager.initialize_plugs([
        UnittestPlug, MoreRepeatsUnittestPlug])
    self.phase_executor = phase_executor.PhaseExecutor(self.test_state)

  def test_execute_continue_phase(self):
    result = self.phase_executor.execute_phase(phase_two)
    self.assertEqual(openhtf.PhaseResult.CONTINUE, result.phase_result)

  def test_execute_repeat_okay_phase(self):
    result = self.phase_executor.execute_phase(
        phase_repeat.with_plugs(test_plug=UnittestPlug))
    self.assertEqual(openhtf.PhaseResult.CONTINUE, result.phase_result)

  def test_execute_repeat_limited_phase(self):
    result = self.phase_executor.execute_phase(
        phase_repeat.with_plugs(test_plug=MoreRepeatsUnittestPlug))
    self.assertEqual(openhtf.PhaseResult.STOP, result.phase_result)

  def test_execute_run_if_false(self):
    result = self.phase_executor.execute_phase(phase_skip_from_run_if)
    self.assertEqual(openhtf.PhaseResult.SKIP, result.phase_result)

  def test_execute_phase_return_skip(self):
    result = self.phase_executor.execute_phase(phase_return_skip)
    self.assertEqual(openhtf.PhaseResult.SKIP, result.phase_result)

  def test_execute_phase_return_fail_and_continue(self):
    result = self.phase_executor.execute_phase(phase_return_fail_and_continue)
    self.assertEqual(openhtf.PhaseResult.FAIL_AND_CONTINUE, result.phase_result)<|MERGE_RESOLUTION|>--- conflicted
+++ resolved
@@ -154,14 +154,9 @@
     # Outcome = ERROR.
     ev = threading.Event()
     test = openhtf.Test(failure_phase)
-<<<<<<< HEAD
-    executor = test_executor.TestExecutor(
-        test.descriptor, 'uid', start_phase, teardown_function=lambda: ev.set())  # pylint: disable=unnecessary-lambda
-=======
-    executor = core.TestExecutor(
-        test.descriptor, 'uid', start_phase, 'dut',
-        teardown_function=lambda: ev.set())  # pylint: disable=unnecessary-lambda
->>>>>>> d0563a06
+    executor = test_executor.TestExecutor(
+        test.descriptor, 'uid', start_phase, 'dut',
+        teardown_function=lambda: ev.set())  # pylint: disable=unnecessary-lambda
     executor.start()
     executor.wait()
     record = executor.test_state.test_record
@@ -169,19 +164,13 @@
 
     # Same as above, but now specify that the TestDummyExceptionError should
     # instead be a FAIL outcome.
-<<<<<<< HEAD
     executor = test_executor.TestExecutor(
         test.descriptor,
         'uid',
         start_phase,
+        'dut',
         teardown_function=lambda: ev.set(),  # pylint: disable=unnecessary-lambda
         failure_exceptions=[self.TestDummyExceptionError])
-=======
-    executor = core.TestExecutor(test.descriptor, 'uid', start_phase, 'dut',
-                                 teardown_function=lambda: ev.set(),  # pylint: disable=unnecessary-lambda
-                                 failure_exceptions=[
-                                     self.TestDummyExceptionError])
->>>>>>> d0563a06
     executor.start()
     executor.wait()
     record = executor.test_state.test_record
@@ -235,16 +224,13 @@
     ev = threading.Event()
     test = openhtf.Test()
     # Cancel during test start phase.
-<<<<<<< HEAD
     executor = test_executor.TestExecutor(
         test.descriptor,
         'uid',
         cancel_phase,
-        teardown_function=lambda: ev.set())  # pylint: disable=unnecessary-lambda
-=======
-    executor = core.TestExecutor(test.descriptor, 'uid', cancel_phase, 'dut',
-                                 teardown_function=lambda: ev.set())  # pylint: disable=unnecessary-lambda
->>>>>>> d0563a06
+        'dut',
+        teardown_function=lambda: ev.set())  # pylint: disable=unnecessary-lambda
+
     executor.start()
     executor.wait()
     record = executor.test_state.test_record
@@ -274,13 +260,9 @@
     ev = threading.Event()
     test = openhtf.Test(cancel_phase)
     # Cancel during test start phase.
-<<<<<<< HEAD
-    executor = test_executor.TestExecutor(
-        test.descriptor, 'uid', start_phase, teardown_function=lambda: ev.set())  # pylint: disable=unnecessary-lambda
-=======
-    executor = core.TestExecutor(test.descriptor, 'uid', start_phase, 'dut',
-                                 teardown_function=lambda: ev.set())  # pylint: disable=unnecessary-lambda
->>>>>>> d0563a06
+    executor = test_executor.TestExecutor(
+        test.descriptor, 'uid', start_phase, 'dut',
+        teardown_function=lambda: ev.set())  # pylint: disable=unnecessary-lambda
     executor.start()
     executor.wait()
     record = executor.test_state.test_record
@@ -294,13 +276,8 @@
   def test_failure_during_plug_init(self):
     ev = threading.Event()
     test = openhtf.Test(fail_plug_phase)
-<<<<<<< HEAD
-    executor = test_executor.TestExecutor(
-        test.descriptor, 'uid', None, teardown_function=lambda: ev.set())  # pylint: disable=unnecessary-lambda
-=======
-    executor = core.TestExecutor(test.descriptor, 'uid', None, 'dut',
+    executor = test_executor.TestExecutor(test.descriptor, 'uid', None, 'dut',
                                  teardown_function=lambda: ev.set())  # pylint: disable=unnecessary-lambda
->>>>>>> d0563a06
     executor.start()
     executor.wait()
     record = executor.test_state.test_record
@@ -313,13 +290,10 @@
   def test_failure_during_plug_init_with_dut_id(self):
     ev = threading.Event()
     test = openhtf.Test(fail_plug_phase)
-<<<<<<< HEAD
-    executor = test_executor.TestExecutor(
-        test.descriptor, 'uid', start_phase, teardown_function=lambda: ev.set())  # pylint: disable=unnecessary-lambda
-=======
-    executor = core.TestExecutor(test.descriptor, 'uid', start_phase, 'dut',
-                                 teardown_function=lambda: ev.set())  # pylint: disable=unnecessary-lambda
->>>>>>> d0563a06
+
+    executor = test_executor.TestExecutor(
+        test.descriptor, 'uid', start_phase, 'dut',
+        teardown_function=lambda: ev.set())  # pylint: disable=unnecessary-lambda
     executor.start()
     executor.wait()
     record = executor.test_state.test_record
@@ -337,16 +311,12 @@
     ev2 = threading.Event()
 
     test = openhtf.Test(never_gonna_run_phase)
-<<<<<<< HEAD
     executor = test_executor.TestExecutor(
         test.descriptor,
         'uid',
         fail_plug_phase,
-        teardown_function=lambda: ev.set())  # pylint: disable=unnecessary-lambda
-=======
-    executor = core.TestExecutor(test.descriptor, 'uid', fail_plug_phase, 'dut',
-                                 teardown_function=lambda: ev.set())  # pylint: disable=unnecessary-lambda
->>>>>>> d0563a06
+        'dut'
+        teardown_function=lambda: ev.set())  # pylint: disable=unnecessary-lambda
     executor.start()
     executor.wait()
     record = executor.test_state.test_record
@@ -359,13 +329,9 @@
 
   def test_error_during_teardown(self):
     test = openhtf.Test(blank_phase)
-<<<<<<< HEAD
-    executor = test_executor.TestExecutor(
-        test.descriptor, 'uid', start_phase, teardown_function=teardown_fail)
-=======
-    executor = core.TestExecutor(test.descriptor, 'uid', start_phase, 'dut',
-                                 teardown_function=teardown_fail)
->>>>>>> d0563a06
+    executor = test_executor.TestExecutor(
+        test.descriptor, 'uid', start_phase, 'dut',
+        teardown_function=teardown_fail)
     executor.start()
     executor.wait()
     record = executor.test_state.test_record
@@ -379,13 +345,9 @@
       test.logger.info(message)
 
     test = openhtf.Test(blank_phase)
-<<<<<<< HEAD
-    executor = test_executor.TestExecutor(
-        test.descriptor, 'uid', start_phase, teardown_function=teardown_log)
-=======
-    executor = core.TestExecutor(test.descriptor, 'uid', start_phase, 'dut',
-                                 teardown_function=teardown_log)
->>>>>>> d0563a06
+    executor = test_executor.TestExecutor(
+        test.descriptor, 'uid', start_phase, 'dut',
+        teardown_function=teardown_log)
     executor.start()
     executor.wait()
     record = executor.test_state.test_record
@@ -398,16 +360,10 @@
 class TestPhaseExecutor(unittest.TestCase):
 
   def setUp(self):
-<<<<<<< HEAD
-    self.test_state = mock.MagicMock(spec=test_state.TestState,
-                                     plug_manager=plugs.PlugManager(),
-                                     logger=mock.MagicMock())
-=======
     self.test_state = mock.MagicMock(
-        spec=TestState,
+        spec=test_state.TestState,
         plug_manager=plugs.PlugManager(logger_name='mock.logger.for.openhtf'),
         execution_uid='01234567890')
->>>>>>> d0563a06
     self.test_state.plug_manager.initialize_plugs([
         UnittestPlug, MoreRepeatsUnittestPlug])
     self.phase_executor = phase_executor.PhaseExecutor(self.test_state)
