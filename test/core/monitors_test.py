--- conflicted
+++ resolved
@@ -12,15 +12,10 @@
 # See the License for the specific language governing permissions and
 # limitations under the License.
 
-<<<<<<< HEAD
 import queue
 import time
 import unittest
 from unittest import mock
-=======
-import time
-import unittest
->>>>>>> 08e1d0d4
 
 import mock
 from openhtf import plugs
